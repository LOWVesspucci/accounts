--- conflicted
+++ resolved
@@ -1,11 +1,7 @@
 {
   "name": "@accounts/e2e",
   "private": true,
-<<<<<<< HEAD
-  "version": "0.26.0-alpha.4",
-=======
   "version": "0.27.0",
->>>>>>> 8941a4f7
   "main": "lib/index.js",
   "typings": "lib/index.d.ts",
   "scripts": {
@@ -36,22 +32,6 @@
     "jest-localstorage-mock": "2.4.2"
   },
   "dependencies": {
-<<<<<<< HEAD
-    "@accounts/client": "^0.26.0-alpha.4",
-    "@accounts/client-password": "^0.26.0-alpha.4",
-    "@accounts/graphql-api": "^0.26.0-alpha.4",
-    "@accounts/graphql-client": "^0.26.0-alpha.4",
-    "@accounts/mongo": "^0.26.0-alpha.4",
-    "@accounts/password": "^0.26.0-alpha.4",
-    "@accounts/rest-client": "^0.26.0-alpha.4",
-    "@accounts/rest-express": "^0.26.0-alpha.4",
-    "@accounts/server": "^0.26.0-alpha.4",
-    "@accounts/typeorm": "^0.26.0-alpha.4",
-    "@accounts/types": "^0.26.0-alpha.4",
-    "@graphql-modules/core": "0.7.14",
-    "apollo-boost": "0.4.7",
-    "apollo-server": "2.12.0",
-=======
     "@accounts/client": "^0.27.0",
     "@accounts/client-password": "^0.27.0",
     "@accounts/graphql-api": "^0.27.0",
@@ -66,7 +46,6 @@
     "@graphql-modules/core": "0.7.16",
     "apollo-boost": "0.4.8",
     "apollo-server": "2.14.4",
->>>>>>> 8941a4f7
     "body-parser": "1.19.0",
     "core-js": "3.6.5",
     "express": "4.17.1",
