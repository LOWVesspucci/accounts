{
  "name": "@accounts/two-factor",
  "version": "0.21.0",
  "license": "MIT",
  "main": "lib/index.js",
  "typings": "lib/index.d.ts",
  "publishConfig": {
    "access": "public"
  },
  "scripts": {
    "clean": "rimraf lib",
    "start": "tsc --watch",
    "precompile": "yarn clean",
    "compile": "tsc",
    "prepublishOnly": "yarn compile",
    "test": "npm run test",
    "testonly": "jest",
    "coverage": "jest --coverage"
  },
  "jest": {
    "testEnvironment": "node",
    "preset": "ts-jest"
  },
  "dependencies": {
<<<<<<< HEAD
    "@accounts/types": "^0.20.0",
    "@types/lodash": "^4.14.149",
=======
    "@accounts/types": "^0.21.0",
    "@types/lodash": "^4.14.138",
>>>>>>> bb06e8c0
    "@types/speakeasy": "2.0.2",
    "lodash": "^4.17.15",
    "speakeasy": "^2.0.0",
    "tslib": "1.10.0"
  },
  "devDependencies": {
<<<<<<< HEAD
    "@types/jest": "24.0.23",
    "@types/node": "12.12.7",
=======
    "@types/jest": "24.0.25",
    "@types/node": "12.12.14",
>>>>>>> bb06e8c0
    "jest": "24.9.0"
  }
}<|MERGE_RESOLUTION|>--- conflicted
+++ resolved
@@ -22,26 +22,16 @@
     "preset": "ts-jest"
   },
   "dependencies": {
-<<<<<<< HEAD
-    "@accounts/types": "^0.20.0",
-    "@types/lodash": "^4.14.149",
-=======
     "@accounts/types": "^0.21.0",
     "@types/lodash": "^4.14.138",
->>>>>>> bb06e8c0
     "@types/speakeasy": "2.0.2",
     "lodash": "^4.17.15",
     "speakeasy": "^2.0.0",
     "tslib": "1.10.0"
   },
   "devDependencies": {
-<<<<<<< HEAD
-    "@types/jest": "24.0.23",
-    "@types/node": "12.12.7",
-=======
     "@types/jest": "24.0.25",
     "@types/node": "12.12.14",
->>>>>>> bb06e8c0
     "jest": "24.9.0"
   }
 }