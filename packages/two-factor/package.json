--- conflicted
+++ resolved
@@ -1,10 +1,6 @@
 {
   "name": "@accounts/two-factor",
-<<<<<<< HEAD
-  "version": "0.26.0-alpha.4",
-=======
   "version": "0.27.0",
->>>>>>> 8941a4f7
   "license": "MIT",
   "main": "lib/index.js",
   "typings": "lib/index.d.ts",
@@ -26,11 +22,7 @@
     "preset": "ts-jest"
   },
   "dependencies": {
-<<<<<<< HEAD
-    "@accounts/types": "^0.26.0-alpha.4",
-=======
     "@accounts/types": "^0.27.0",
->>>>>>> 8941a4f7
     "@types/lodash": "^4.14.138",
     "@types/speakeasy": "2.0.2",
     "lodash": "^4.17.15",
