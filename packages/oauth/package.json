{
  "name": "@accounts/oauth",
  "version": "0.28.0-alpha.0",
  "license": "MIT",
  "main": "lib/index.js",
  "typings": "lib/index.d.ts",
  "scripts": {
    "clean": "rimraf lib",
    "start": "tsc --watch",
    "precompile": "yarn clean",
    "compile": "tsc",
    "prepublishOnly": "yarn compile",
    "test:watch": "jest --watch",
    "coverage": "jest --coverage"
  },
  "jest": {
    "testEnvironment": "node",
    "preset": "ts-jest"
  },
  "dependencies": {
    "@accounts/types": "^0.28.0-alpha.0",
    "tslib": "2.0.0"
  },
  "devDependencies": {
<<<<<<< HEAD
    "@accounts/server": "^0.28.0-alpha.0",
    "@types/jest": "25.2.1",
    "@types/node": "14.0.13",
=======
    "@accounts/server": "^0.27.0",
    "@types/jest": "25.2.3",
    "@types/node": "14.0.14",
>>>>>>> 825096c9
    "jest": "26.0.1"
  }
}<|MERGE_RESOLUTION|>--- conflicted
+++ resolved
@@ -22,15 +22,9 @@
     "tslib": "2.0.0"
   },
   "devDependencies": {
-<<<<<<< HEAD
     "@accounts/server": "^0.28.0-alpha.0",
-    "@types/jest": "25.2.1",
-    "@types/node": "14.0.13",
-=======
-    "@accounts/server": "^0.27.0",
     "@types/jest": "25.2.3",
     "@types/node": "14.0.14",
->>>>>>> 825096c9
     "jest": "26.0.1"
   }
 }