--- conflicted
+++ resolved
@@ -1,10 +1,6 @@
 {
   "name": "@accounts/oauth",
-<<<<<<< HEAD
-  "version": "0.26.0-alpha.4",
-=======
   "version": "0.27.0",
->>>>>>> 8941a4f7
   "license": "MIT",
   "main": "lib/index.js",
   "typings": "lib/index.d.ts",
@@ -22,17 +18,6 @@
     "preset": "ts-jest"
   },
   "dependencies": {
-<<<<<<< HEAD
-    "@accounts/types": "^0.26.0-alpha.4",
-    "request-promise": "^4.2.5",
-    "tslib": "1.10.0"
-  },
-  "devDependencies": {
-    "@accounts/server": "^0.26.0-alpha.4",
-    "@types/jest": "25.1.4",
-    "@types/node": "13.9.8",
-    "jest": "25.1.0"
-=======
     "@accounts/types": "^0.27.0",
     "tslib": "2.0.0"
   },
@@ -41,6 +26,5 @@
     "@types/jest": "25.2.1",
     "@types/node": "14.0.13",
     "jest": "26.0.1"
->>>>>>> 8941a4f7
   }
 }