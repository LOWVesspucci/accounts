--- conflicted
+++ resolved
@@ -1,10 +1,6 @@
 {
   "name": "@accounts/server",
-<<<<<<< HEAD
-  "version": "0.26.0-alpha.4",
-=======
   "version": "0.27.0",
->>>>>>> 8941a4f7
   "description": "Fullstack authentication and accounts-management",
   "main": "lib/index.js",
   "typings": "lib/index.d.ts",
@@ -44,13 +40,8 @@
   "author": "Tim Mikeladze",
   "license": "MIT",
   "dependencies": {
-<<<<<<< HEAD
-    "@accounts/types": "^0.26.0-alpha.4",
-    "@types/jsonwebtoken": "8.3.5",
-=======
     "@accounts/types": "^0.27.0",
     "@types/jsonwebtoken": "8.3.9",
->>>>>>> 8941a4f7
     "emittery": "0.5.1",
     "jsonwebtoken": "8.5.1",
     "jwt-decode": "2.2.0",
