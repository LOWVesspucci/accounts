import { pick, omit, isString, merge } from 'lodash';
import * as jwt from 'jsonwebtoken';
import Emittery from 'emittery';
import {
  User,
  LoginResult,
  Tokens,
  Session,
  ImpersonationResult,
  HookListener,
  DatabaseInterface,
  AuthenticationService,
  AuthenticatorService,
  ConnectionInformations,
  AuthenticationResult,
} from '@accounts/types';

import { generateAccessToken, generateRefreshToken, generateRandomToken } from './utils/tokens';

import { emailTemplates, sendMail } from './utils/email';
import { ServerHooks } from './utils/server-hooks';

import { AccountsServerOptions } from './types/accounts-server-options';
import { JwtData } from './types/jwt-data';
import { EmailTemplateType } from './types/email-template-type';
import { AccountsJsError } from './utils/accounts-error';
import {
  AuthenticateWithServiceErrors,
  LoginWithServiceErrors,
  ImpersonateErrors,
  FindSessionByAccessTokenErrors,
  RefreshTokensErrors,
  LogoutErrors,
  ResumeSessionErrors,
} from './errors';
import { AccountsMFA } from './accounts-mfa';

const defaultOptions = {
  ambiguousErrorMessages: true,
  tokenSecret: 'secret',
  tokenConfigs: {
    accessToken: {
      expiresIn: '90m',
    },
    refreshToken: {
      expiresIn: '7d',
    },
  },
  emailTemplates,
  sendMail,
  siteUrl: 'http://localhost:3000',
  userObjectSanitizer: (user: User) => user,
  createNewSessionTokenOnRefresh: false,
  useInternalUserObjectSanitizer: true,
};

<<<<<<< HEAD
export class AccountsServer {
  public options: AccountsServerOptions & typeof defaultOptions;
  public mfa: AccountsMFA;
  private services: { [key: string]: AuthenticationService };
  private authenticators: { [key: string]: AuthenticatorService };
  private db: DatabaseInterface;
  private hooks: Emittery;

  constructor(
    options: AccountsServerOptions,
    services: { [key: string]: AuthenticationService },
    authenticators?: { [key: string]: AuthenticatorService }
=======
export class AccountsServer<CustomUser extends User = User> {
  public options: AccountsServerOptions<CustomUser> & typeof defaultOptions;
  private services: { [key: string]: AuthenticationService<CustomUser> };
  private db: DatabaseInterface<CustomUser>;
  private hooks: Emittery;

  constructor(
    options: AccountsServerOptions<CustomUser>,
    services: { [key: string]: AuthenticationService<CustomUser> }
>>>>>>> 1c3591df
  ) {
    this.options = merge({ ...defaultOptions }, options);
    if (!this.options.db) {
      throw new Error('A database driver is required');
    }
    if (this.options.tokenSecret === defaultOptions.tokenSecret) {
      console.log(`
You are using the default secret "${this.options.tokenSecret}" which is not secure.
Please change it with a strong random token.`);
    }
    if (this.options.ambiguousErrorMessages && this.options.enableAutologin) {
      throw new Error(
        `Can't enable autologin when ambiguous error messages are enabled (https://accounts-js.netlify.com/docs/api/server/globals#ambiguouserrormessages).
Please set ambiguousErrorMessages to false to be able to use autologin.`
      );
    }

    this.services = services || {};
    this.authenticators = authenticators || {};
    this.db = this.options.db;

    // Set the db to all services
    for (const service in this.services) {
      this.services[service].setStore(this.db);
      this.services[service].server = this;
    }

    // Set the db to all authenticators
    for (const service in this.authenticators) {
      this.authenticators[service].setStore(this.db);
      this.authenticators[service].server = this;
    }

    // Initialize the MFA module
    this.mfa = new AccountsMFA(this.options.db, authenticators);

    // Initialize hooks
    this.hooks = new Emittery();
  }

  public getServices(): { [key: string]: AuthenticationService } {
    return this.services;
  }

  public getOptions(): AccountsServerOptions {
    return this.options;
  }

  public getHooks(): Emittery {
    return this.hooks;
  }

  /**
   * Subscribe to an accounts-js event.
   * ```javascript
   * accountsServer.on(ServerHooks.ValidateLogin, ({ user }) => {
   *   // This hook is called every time a user try to login
   *   // You can use it to only allow users with verified email to login
   * });
   * ```
   */
  public on(eventName: string, callback: HookListener): () => void {
    this.hooks.on(eventName, callback);

    return () => this.hooks.off(eventName, callback);
  }

  /**
   * @description Try to authenticate the user for a given service
   * @throws {@link AuthenticateWithServiceErrors}
   */
  public async authenticateWithService(
    serviceName: string,
    params: any,
    infos: ConnectionInformations
  ): Promise<boolean> {
    const hooksInfo: any = {
      // The service name, such as “password” or “twitter”.
      service: serviceName,
      // The connection informations <ConnectionInformations>
      connection: infos,
      // Params received
      params,
    };
    try {
      if (!this.services[serviceName]) {
        throw new AccountsJsError(
          `No service with the name ${serviceName} was registered.`,
          AuthenticateWithServiceErrors.ServiceNotFound
        );
      }

      const user: CustomUser | null = await this.services[serviceName].authenticate(params);
      hooksInfo.user = user;
      if (!user) {
        throw new AccountsJsError(
          `Service ${serviceName} was not able to authenticate user`,
          AuthenticateWithServiceErrors.AuthenticationFailed
        );
      }
      if (user.deactivated) {
        throw new AccountsJsError(
          'Your account has been deactivated',
          AuthenticateWithServiceErrors.UserDeactivated
        );
      }

      this.hooks.emit(ServerHooks.AuthenticateSuccess, hooksInfo);
      return true;
    } catch (err) {
      this.hooks.emit(ServerHooks.AuthenticateError, { ...hooksInfo, error: err });
      throw err;
    }
  }

  /**
   * @throws {@link LoginWithServiceErrors}
   */
  public async loginWithService(
    serviceName: string,
    params: any,
    infos: ConnectionInformations
  ): Promise<AuthenticationResult> {
    const hooksInfo: any = {
      // The service name, such as “password” or “twitter”.
      service: serviceName,
      // The connection informations <ConnectionInformations>
      connection: infos,
      // Params received
      params,
    };
    try {
      if (serviceName === 'mfa') {
        const mfaToken = params.mfaToken;
        if (!mfaToken) {
          throw new Error('Mfa token is required');
        }
        const mfaChallenge = await this.db.findMfaChallengeByToken(mfaToken);
        if (!mfaChallenge || !mfaChallenge.authenticatorId) {
          throw new Error('Mfa token invalid');
        }
        const authenticator = await this.db.findAuthenticatorById(mfaChallenge.authenticatorId);
        if (!authenticator) {
          throw new Error('Mfa token invalid');
        }
        if (!this.authenticators[authenticator.type]) {
          throw new Error(`No authenticator with the name ${serviceName} was registered.`);
        }
        // TODO we need to implement some time checking for the mfaToken (eg: expire after X minutes, probably based on the authenticator configuration)
        if (
          !(await this.authenticators[authenticator.type].authenticate(
            mfaChallenge,
            authenticator,
            params,
            infos
          ))
        ) {
          throw new Error(`Authenticator ${authenticator.type} was not able to authenticate user`);
        }
        // We activate the authenticator if user is using a challenge with scope 'associate'
        if (!authenticator.active && mfaChallenge.scope === 'associate') {
          await this.db.activateAuthenticator(authenticator.id);
        } else if (!authenticator.active) {
          throw new Error('Authenticator is not active');
        }

        // We invalidate the current mfa challenge so it can't be reused later
        await this.db.deactivateMfaChallenge(mfaChallenge.id);

        const user = await this.db.findUserById(mfaChallenge.userId);
        if (!user) {
          throw new Error('user not found');
        }
        hooksInfo.user = user;
        const loginResult = await this.loginWithUser(user, infos);
        this.hooks.emit(ServerHooks.LoginSuccess, hooksInfo);
        return loginResult;
      }

      if (!this.services[serviceName]) {
        throw new AccountsJsError(
          `No service with the name ${serviceName} was registered.`,
          LoginWithServiceErrors.ServiceNotFound
        );
      }

      const user: CustomUser | null = await this.services[serviceName].authenticate(params);
      hooksInfo.user = user;
      if (!user) {
        throw new AccountsJsError(
          `Service ${serviceName} was not able to authenticate user`,
          LoginWithServiceErrors.AuthenticationFailed
        );
      }
      if (user.deactivated) {
        throw new AccountsJsError(
          'Your account has been deactivated',
          LoginWithServiceErrors.UserDeactivated
        );
      }

      // We check if the user have at least one active authenticator
      // If yes we create a new mfaChallenge for the user to resolve
      // If no we can login the user
      const authenticators = await this.db.findUserAuthenticators(user.id);
      const activeAuthenticator = authenticators.find((authenticator) => authenticator.active);
      if (activeAuthenticator) {
        // We create a new challenge for the authenticator so it can be verified later
        const mfaChallengeToken = generateRandomToken();
        // associate.id refer to the authenticator id
        await this.db.createMfaChallenge({
          userId: user.id,
          token: mfaChallengeToken,
        });
        return { mfaToken: mfaChallengeToken };
      }

      // Let the user validate the login attempt
      await this.hooks.emitSerial(ServerHooks.ValidateLogin, hooksInfo);
      const loginResult = await this.loginWithUser(user, infos);
      this.hooks.emit(ServerHooks.LoginSuccess, hooksInfo);
      return loginResult;
    } catch (err) {
      this.hooks.emit(ServerHooks.LoginError, { ...hooksInfo, error: err });
      throw err;
    }
  }

  /**
   * @description Server use only.
   * This method creates a session without authenticating any user identity.
   * Any authentication should happen before calling this function.
   * @param {User} userId - The user object.
   * @param {ConnectionInformations} infos - User connection informations.
   * @returns {Promise<LoginResult>} - Session id and tokens.
   */
  public async loginWithUser(
    user: CustomUser,
    infos: ConnectionInformations
  ): Promise<LoginResult> {
    const token = await this.createSessionToken(user);
    const sessionId = await this.db.createSession(user.id, token, infos);

    const { accessToken, refreshToken } = this.createTokens({
      token,
      userId: user.id,
    });

    return {
      sessionId,
      tokens: {
        refreshToken,
        accessToken,
      },
      user,
    };
  }

  /**
   * @description Impersonate to another user.
   * @param {string} accessToken - User access token.
   * @param {object} impersonated - impersonated user.
   * @param {ConnectionInformations} infos - User connection informations.
   * @returns {Promise<Object>} - ImpersonationResult
   * @throws {@link LoginWithServiceErrors}
   */
  public async impersonate(
    accessToken: string,
    impersonated: {
      userId?: string;
      username?: string;
      email?: string;
    },
    infos: ConnectionInformations
  ): Promise<ImpersonationResult> {
    try {
      const session = await this.findSessionByAccessToken(accessToken);

      if (!session.valid) {
        throw new AccountsJsError(
          'Session is not valid for user',
          ImpersonateErrors.InvalidSession
        );
      }

      const user = await this.db.findUserById(session.userId);

      if (!user) {
        throw new AccountsJsError('User not found', ImpersonateErrors.UserNotFound);
      }

      let impersonatedUser;
      if (impersonated.userId) {
        impersonatedUser = await this.db.findUserById(impersonated.userId);
      } else if (impersonated.username) {
        impersonatedUser = await this.db.findUserByUsername(impersonated.username);
      } else if (impersonated.email) {
        impersonatedUser = await this.db.findUserByEmail(impersonated.email);
      }

      if (!impersonatedUser) {
        if (this.options.ambiguousErrorMessages) {
          return { authorized: false };
        }
        throw new AccountsJsError(
          `Impersonated user not found`,
          ImpersonateErrors.ImpersonatedUserNotFound
        );
      }

      if (!this.options.impersonationAuthorize) {
        return { authorized: false };
      }

      const isAuthorized = await this.options.impersonationAuthorize(user, impersonatedUser);

      if (!isAuthorized) {
        return { authorized: false };
      }

      const token = generateRandomToken();
      const newSessionId = await this.db.createSession(impersonatedUser.id, token, infos, {
        impersonatorUserId: user.id,
      });

      const impersonationTokens = this.createTokens({
        token: newSessionId,
        isImpersonated: true,
        userId: user.id,
      });
      const impersonationResult = {
        authorized: true,
        tokens: impersonationTokens,
        user: this.sanitizeUser(impersonatedUser),
      };

      this.hooks.emit(ServerHooks.ImpersonationSuccess, {
        user,
        impersonationResult,
      });

      return impersonationResult;
    } catch (e) {
      this.hooks.emit(ServerHooks.ImpersonationError, e);

      throw e;
    }
  }

  /**
   * @description Refresh a user token.
   * @param {string} accessToken - User access token.
   * @param {string} refreshToken - User refresh token.
   * @param {ConnectionInformations} infos - User connection informations.
   * @returns {Promise<Object>} - LoginResult.
   * @throws {@link RefreshTokensErrors}
   */
  public async refreshTokens(
    accessToken: string,
    refreshToken: string,
    infos: ConnectionInformations
  ): Promise<LoginResult> {
    try {
      if (!isString(accessToken) || !isString(refreshToken)) {
        throw new AccountsJsError(
          'An accessToken and refreshToken are required',
          RefreshTokensErrors.InvalidTokens
        );
      }

      let sessionToken: string;
      try {
        jwt.verify(refreshToken, this.getSecretOrPublicKey());
        const decodedAccessToken = jwt.verify(accessToken, this.getSecretOrPublicKey(), {
          ignoreExpiration: true,
        }) as { data: JwtData };
        sessionToken = decodedAccessToken.data.token;
      } catch (err) {
        throw new AccountsJsError(
          'Tokens are not valid',
          RefreshTokensErrors.TokenVerificationFailed
        );
      }

      const session: Session | null = await this.db.findSessionByToken(sessionToken);
      if (!session) {
        throw new AccountsJsError('Session not found', RefreshTokensErrors.SessionNotFound);
      }

      if (session.valid) {
        const user = await this.db.findUserById(session.userId);
        if (!user) {
          throw new AccountsJsError('User not found', RefreshTokensErrors.UserNotFound);
        }

        let newToken;
        if (this.options.createNewSessionTokenOnRefresh) {
          newToken = await this.createSessionToken(user);
        }

        const tokens = this.createTokens({ token: newToken || sessionToken, userId: user.id });
        await this.db.updateSession(session.id, infos, newToken);

        const result = {
          sessionId: session.id,
          tokens,
          user,
        };

        this.hooks.emit(ServerHooks.RefreshTokensSuccess, result);

        return result;
      } else {
        throw new AccountsJsError('Session is no longer valid', RefreshTokensErrors.InvalidSession);
      }
    } catch (err) {
      this.hooks.emit(ServerHooks.RefreshTokensError, err);

      throw err;
    }
  }

  /**
   * @description Refresh a user token.
   * @param {string} token - User session token.
   * @param {boolean} isImpersonated - Should be true if impersonating another user.
   * @returns {<Tokens>} - Return a new accessToken and refreshToken.
   */
  public createTokens({
    token,
    isImpersonated = false,
    userId,
  }: {
    token: string;
    isImpersonated?: boolean;
    userId: string;
  }): Tokens {
    const { tokenConfigs } = this.options;
    const jwtData: JwtData = {
      token,
      isImpersonated,
      userId,
    };
    const accessToken = generateAccessToken({
      data: jwtData,
      secret: this.getSecretOrPrivateKey(),
      config: tokenConfigs.accessToken,
    });
    const refreshToken = generateRefreshToken({
      secret: this.getSecretOrPrivateKey(),
      config: tokenConfigs.refreshToken,
    });
    return { accessToken, refreshToken };
  }

  /**
   * @description Logout a user and invalidate his session.
   * @param {string} accessToken - User access token.
   * @returns {Promise<void>} - Return a promise.
   * @throws {@link LogoutErrors}
   */
  public async logout(accessToken: string): Promise<void> {
    try {
      const session: Session = await this.findSessionByAccessToken(accessToken);

      if (session.valid) {
        await this.db.invalidateSession(session.id);
        this.hooks.emit(ServerHooks.LogoutSuccess, {
          session,
          accessToken,
        });
      } else {
        throw new AccountsJsError('Session is no longer valid', LogoutErrors.InvalidSession);
      }
    } catch (error) {
      this.hooks.emit(ServerHooks.LogoutError, error);

      throw error;
    }
  }

  /**
   * @throws {@link ResumeSessionErrors}
   */
  public async resumeSession(accessToken: string): Promise<CustomUser> {
    try {
      const session: Session = await this.findSessionByAccessToken(accessToken);

      if (session.valid) {
        const user = await this.db.findUserById(session.userId);

        if (!user) {
          throw new AccountsJsError('User not found', ResumeSessionErrors.UserNotFound);
        }

        if (this.options.resumeSessionValidator) {
          try {
            await this.options.resumeSessionValidator(user, session);
          } catch (e) {
            throw new Error(e);
          }
        }

        this.hooks.emit(ServerHooks.ResumeSessionSuccess, { user, accessToken });

        return this.sanitizeUser(user);
      }

      this.hooks.emit(
        ServerHooks.ResumeSessionError,
        new AccountsJsError('Invalid Session', ResumeSessionErrors.InvalidSession)
      );

      throw new AccountsJsError('Invalid Session', ResumeSessionErrors.InvalidSession);
    } catch (e) {
      this.hooks.emit(ServerHooks.ResumeSessionError, e);

      throw e;
    }
  }

  /**
   * @description Find a session by his token.
   * @param {string} accessToken
   * @returns {Promise<Session>} - Return a session.
   * @throws {@link FindSessionByAccessTokenErrors}
   */
  public async findSessionByAccessToken(accessToken: string): Promise<Session> {
    if (!isString(accessToken)) {
      throw new AccountsJsError(
        'An accessToken is required',
        FindSessionByAccessTokenErrors.InvalidToken
      );
    }

    let sessionToken: string;
    try {
      const decodedAccessToken = jwt.verify(accessToken, this.getSecretOrPublicKey()) as {
        data: JwtData;
      };
      sessionToken = decodedAccessToken.data.token;
    } catch (err) {
      throw new AccountsJsError(
        'Tokens are not valid',
        FindSessionByAccessTokenErrors.TokenVerificationFailed
      );
    }

    const session: Session | null = await this.db.findSessionByToken(sessionToken);
    if (!session) {
      throw new AccountsJsError(
        'Session not found',
        FindSessionByAccessTokenErrors.SessionNotFound
      );
    }

    return session;
  }

  /**
   * @description Find a user by his id.
   * @param {string} userId - User id.
   * @returns {Promise<Object>} - Return a user or null if not found.
   */
  public findUserById(userId: string): Promise<CustomUser | null> {
    return this.db.findUserById(userId);
  }

  /**
   * @description Deactivate a user, the user will not be able to login until his account is reactivated.
   * @param {string} userId - User id.
   * @returns {Promise<void>} - Return a Promise.
   */
  public async deactivateUser(userId: string): Promise<void> {
    return this.db.setUserDeactivated(userId, true);
  }

  /**
   * @description Activate a user.
   * @param {string} userId - User id.
   * @returns {Promise<void>} - Return a Promise.
   */
  public async activateUser(userId: string): Promise<void> {
    return this.db.setUserDeactivated(userId, false);
  }

  public prepareMail(
    to: string,
    token: string,
    user: CustomUser,
    pathFragment: string,
    emailTemplate: EmailTemplateType,
    from: string
  ): any {
    if (this.options.prepareMail) {
      return this.options.prepareMail(to, token, user, pathFragment, emailTemplate, from);
    }
    return this.defaultPrepareEmail(to, token, user, pathFragment, emailTemplate, from);
  }

  public sanitizeUser(user: CustomUser): CustomUser {
    const { userObjectSanitizer } = this.options;
    const baseUser = this.options.useInternalUserObjectSanitizer
      ? this.internalUserSanitizer(user)
      : user;

    return userObjectSanitizer(baseUser, omit as any, pick as any);
  }

<<<<<<< HEAD
  /**
   * Private methods
   */

  private internalUserSanitizer(user: User): User {
=======
  private internalUserSanitizer(user: CustomUser): CustomUser {
>>>>>>> 1c3591df
    return omit(user, ['services']) as any;
  }

  private defaultPrepareEmail(
    to: string,
    token: string,
    user: CustomUser,
    pathFragment: string,
    emailTemplate: EmailTemplateType,
    from: string
  ): object {
    const tokenizedUrl = this.defaultCreateTokenizedUrl(pathFragment, token);
    return {
      from: emailTemplate.from || from,
      to,
      subject: emailTemplate.subject(user),
      text: emailTemplate.text(user, tokenizedUrl),
      html: emailTemplate.html && emailTemplate.html(user, tokenizedUrl),
    };
  }

  private defaultCreateTokenizedUrl(pathFragment: string, token: string): string {
    const siteUrl = this.options.siteUrl;
    return `${siteUrl}/${pathFragment}/${token}`;
  }

  private async createSessionToken(user: CustomUser): Promise<string> {
    return this.options.tokenCreator
      ? this.options.tokenCreator.createToken(user)
      : generateRandomToken();
  }

  private getSecretOrPublicKey(): jwt.Secret {
    return typeof this.options.tokenSecret === 'string'
      ? this.options.tokenSecret
      : this.options.tokenSecret.publicKey;
  }

  private getSecretOrPrivateKey(): jwt.Secret {
    return typeof this.options.tokenSecret === 'string'
      ? this.options.tokenSecret
      : this.options.tokenSecret.privateKey;
  }
}

export default AccountsServer;<|MERGE_RESOLUTION|>--- conflicted
+++ resolved
@@ -54,30 +54,17 @@
   useInternalUserObjectSanitizer: true,
 };
 
-<<<<<<< HEAD
-export class AccountsServer {
-  public options: AccountsServerOptions & typeof defaultOptions;
-  public mfa: AccountsMFA;
-  private services: { [key: string]: AuthenticationService };
-  private authenticators: { [key: string]: AuthenticatorService };
-  private db: DatabaseInterface;
-  private hooks: Emittery;
-
-  constructor(
-    options: AccountsServerOptions,
-    services: { [key: string]: AuthenticationService },
-    authenticators?: { [key: string]: AuthenticatorService }
-=======
 export class AccountsServer<CustomUser extends User = User> {
   public options: AccountsServerOptions<CustomUser> & typeof defaultOptions;
   private services: { [key: string]: AuthenticationService<CustomUser> };
+  private authenticators: { [key: string]: AuthenticatorService };
   private db: DatabaseInterface<CustomUser>;
   private hooks: Emittery;
 
   constructor(
     options: AccountsServerOptions<CustomUser>,
-    services: { [key: string]: AuthenticationService<CustomUser> }
->>>>>>> 1c3591df
+    services: { [key: string]: AuthenticationService<CustomUser> },
+    authenticators?: { [key: string]: AuthenticatorService }
   ) {
     this.options = merge({ ...defaultOptions }, options);
     if (!this.options.db) {
@@ -687,15 +674,11 @@
     return userObjectSanitizer(baseUser, omit as any, pick as any);
   }
 
-<<<<<<< HEAD
   /**
    * Private methods
    */
 
-  private internalUserSanitizer(user: User): User {
-=======
   private internalUserSanitizer(user: CustomUser): CustomUser {
->>>>>>> 1c3591df
     return omit(user, ['services']) as any;
   }
 
