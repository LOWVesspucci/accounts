<<<<<<< HEAD
import * as email from 'emailjs';
import { Client } from 'emailjs'; // tslint:disable-line no-duplicate-imports
import { UserObjectType } from '@accounts/common';

export interface EmailTemplateType {
  from?: string;
  subject: (user?: UserObjectType) => string;
  text: (user: UserObjectType, url: string) => string;
}

export interface EmailTemplatesType {
  from: string;
  verifyEmail: EmailTemplateType;
  resetPassword: EmailTemplateType;
  enrollAccount: EmailTemplateType;
}

export const emailTemplates = {
  from: 'js-accounts <no-reply@js-accounts.com>',

  verifyEmail: {
    subject: () => 'Verify your account email',
    text: (user: UserObjectType, url: string) =>
      `To verify your account email please click on this link: ${url}`,
  },

  resetPassword: {
    subject: () => 'Reset your password',
    text: (user: UserObjectType, url: string) =>
      `To reset your password please click on this link: ${url}`,
  },

  enrollAccount: {
    subject: () => 'Set your password',
    text: (user: UserObjectType, url: string) =>
      `To set your password please click on this link: ${url}`,
  },
};
=======
import { Client, server as emailServer } from 'emailjs';
>>>>>>> fe08f703

export interface EmailConnector {
  sendMail(mail: object): Promise<object>;
}

class Email {
  private server: Client;

  constructor(emailConfig: object) {
    if (emailConfig) {
      this.server = emailServer.connect(emailConfig);
    }
  }

  public sendMail(mail: object): Promise<object> {
    return new Promise((resolve, reject) => {
      // If no configuration for email just warn the user
      if (!this.server) {
        // tslint:disable-next-line no-console
        console.warn(
          'No configuration for email, you must set an email configuration'
        );
        // tslint:disable-next-line no-console
        console.log(mail);
        resolve();
        return;
      }
      this.server.send(mail, (err: object, message: object) => {
        if (err) {
          return reject(err);
        }
        return resolve(message);
      });
    });
  }
}

export default Email;<|MERGE_RESOLUTION|>--- conflicted
+++ resolved
@@ -1,4 +1,3 @@
-<<<<<<< HEAD
 import * as email from 'emailjs';
 import { Client } from 'emailjs'; // tslint:disable-line no-duplicate-imports
 import { UserObjectType } from '@accounts/common';
@@ -37,9 +36,6 @@
       `To set your password please click on this link: ${url}`,
   },
 };
-=======
-import { Client, server as emailServer } from 'emailjs';
->>>>>>> fe08f703
 
 export interface EmailConnector {
   sendMail(mail: object): Promise<object>;
