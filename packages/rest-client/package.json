--- conflicted
+++ resolved
@@ -38,17 +38,10 @@
   "author": "Tim Mikeladze",
   "license": "MIT",
   "devDependencies": {
-<<<<<<< HEAD
-    "@accounts/client": "^0.20.0",
-    "@types/jest": "24.0.23",
-    "@types/lodash": "4.14.149",
-    "@types/node": "12.12.7",
-=======
     "@accounts/client": "^0.21.0",
     "@types/jest": "24.0.25",
     "@types/lodash": "4.14.149",
     "@types/node": "12.12.14",
->>>>>>> bb06e8c0
     "jest": "24.9.0",
     "node-fetch": "2.6.0"
   },
