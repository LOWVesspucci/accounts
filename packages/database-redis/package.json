--- conflicted
+++ resolved
@@ -32,19 +32,11 @@
   "author": "Leo Pradel",
   "license": "MIT",
   "devDependencies": {
-<<<<<<< HEAD
-    "@accounts/database-tests": "^0.20.0",
-    "@types/ioredis": "4.14.2",
-    "@types/jest": "24.0.23",
-    "@types/lodash": "4.14.149",
-    "@types/node": "12.12.7",
-=======
     "@accounts/database-tests": "^0.21.0",
     "@types/ioredis": "4.14.3",
     "@types/jest": "24.0.25",
     "@types/lodash": "4.14.149",
     "@types/node": "12.12.14",
->>>>>>> bb06e8c0
     "@types/shortid": "0.0.29",
     "jest": "24.9.0"
   },
