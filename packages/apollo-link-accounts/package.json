--- conflicted
+++ resolved
@@ -1,10 +1,6 @@
 {
   "name": "@accounts/apollo-link",
-<<<<<<< HEAD
-  "version": "0.26.0-alpha.4",
-=======
   "version": "0.27.0",
->>>>>>> 8941a4f7
   "description": "Apollo link for account-js",
   "main": "lib/index.js",
   "typings": "lib/index.d.ts",
@@ -24,11 +20,7 @@
   },
   "license": "MIT",
   "devDependencies": {
-<<<<<<< HEAD
-    "@accounts/client": "^0.26.0-alpha.4",
-=======
     "@accounts/client": "^0.27.0",
->>>>>>> 8941a4f7
     "apollo-link": "1.2.14",
     "rimraf": "3.0.2"
   },
