{
  "name": "@accounts/database-tests",
  "private": true,
  "version": "0.21.0",
  "main": "lib/index.js",
  "typings": "lib/index.d.ts",
  "scripts": {
    "clean": "rimraf lib",
    "start": "tsc --watch",
    "precompile": "yarn clean",
    "compile": "tsc",
    "prepublishOnly": "yarn compile"
  },
  "jest": {
    "testEnvironment": "node",
    "preset": "ts-jest"
  },
  "author": "Leo Pradel",
  "license": "MIT",
  "devDependencies": {
<<<<<<< HEAD
    "@types/jest": "24.0.23",
    "@types/node": "12.12.7",
=======
    "@types/jest": "24.0.25",
    "@types/node": "12.12.14",
>>>>>>> bb06e8c0
    "jest": "24.9.0"
  },
  "dependencies": {
    "@accounts/types": "^0.21.0",
    "tslib": "1.10.0"
  }
}<|MERGE_RESOLUTION|>--- conflicted
+++ resolved
@@ -18,13 +18,8 @@
   "author": "Leo Pradel",
   "license": "MIT",
   "devDependencies": {
-<<<<<<< HEAD
-    "@types/jest": "24.0.23",
-    "@types/node": "12.12.7",
-=======
     "@types/jest": "24.0.25",
     "@types/node": "12.12.14",
->>>>>>> bb06e8c0
     "jest": "24.9.0"
   },
   "dependencies": {
