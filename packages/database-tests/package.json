{
  "name": "@accounts/database-tests",
  "private": true,
<<<<<<< HEAD
  "version": "0.26.0-alpha.4",
=======
  "version": "0.27.0",
>>>>>>> 8941a4f7
  "main": "lib/index.js",
  "typings": "lib/index.d.ts",
  "scripts": {
    "clean": "rimraf lib",
    "start": "tsc --watch",
    "precompile": "yarn clean",
    "compile": "tsc",
    "prepublishOnly": "yarn compile"
  },
  "jest": {
    "testEnvironment": "node",
    "preset": "ts-jest"
  },
  "author": "Leo Pradel",
  "license": "MIT",
  "devDependencies": {
    "@types/jest": "25.2.1",
    "@types/node": "14.0.13",
    "jest": "26.0.1"
  },
  "dependencies": {
<<<<<<< HEAD
    "@accounts/types": "^0.26.0-alpha.4",
    "tslib": "1.10.0"
=======
    "@accounts/types": "^0.27.0",
    "tslib": "2.0.0"
>>>>>>> 8941a4f7
  }
}<|MERGE_RESOLUTION|>--- conflicted
+++ resolved
@@ -1,11 +1,7 @@
 {
   "name": "@accounts/database-tests",
   "private": true,
-<<<<<<< HEAD
-  "version": "0.26.0-alpha.4",
-=======
   "version": "0.27.0",
->>>>>>> 8941a4f7
   "main": "lib/index.js",
   "typings": "lib/index.d.ts",
   "scripts": {
@@ -27,12 +23,7 @@
     "jest": "26.0.1"
   },
   "dependencies": {
-<<<<<<< HEAD
-    "@accounts/types": "^0.26.0-alpha.4",
-    "tslib": "1.10.0"
-=======
     "@accounts/types": "^0.27.0",
     "tslib": "2.0.0"
->>>>>>> 8941a4f7
   }
 }