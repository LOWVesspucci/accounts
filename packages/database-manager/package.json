{
  "name": "@accounts/database-manager",
  "version": "0.21.0",
  "description": "Accounts Database Manager, allow the use of separate databases for session and user",
  "main": "lib/index.js",
  "typings": "lib/index.d.ts",
  "publishConfig": {
    "access": "public"
  },
  "scripts": {
    "clean": "rimraf lib",
    "start": "tsc --watch",
    "precompile": "yarn clean",
    "compile": "tsc",
    "prepublishOnly": "yarn compile",
    "test": "npm run test",
    "testonly": "jest --coverage",
    "coverage": "jest --coverage"
  },
  "jest": {
    "testEnvironment": "node",
    "preset": "ts-jest"
  },
  "repository": {
    "type": "git",
    "url": "https://github.com/accounts-js/accounts/tree/master/packages/database-manager"
  },
  "keywords": [
    "accounts",
    "database",
    "manager",
    "users",
    "sessions"
  ],
  "author": "Elies Lou (Aetherall)",
  "license": "MIT",
  "devDependencies": {
<<<<<<< HEAD
    "@types/jest": "24.0.23",
    "@types/node": "12.12.7",
=======
    "@types/jest": "24.0.25",
    "@types/node": "12.12.14",
>>>>>>> bb06e8c0
    "jest": "24.9.0",
    "rimraf": "3.0.0"
  },
  "dependencies": {
    "@accounts/types": "^0.21.0",
    "tslib": "1.10.0"
  }
}<|MERGE_RESOLUTION|>--- conflicted
+++ resolved
@@ -35,13 +35,8 @@
   "author": "Elies Lou (Aetherall)",
   "license": "MIT",
   "devDependencies": {
-<<<<<<< HEAD
-    "@types/jest": "24.0.23",
-    "@types/node": "12.12.7",
-=======
     "@types/jest": "24.0.25",
     "@types/node": "12.12.14",
->>>>>>> bb06e8c0
     "jest": "24.9.0",
     "rimraf": "3.0.0"
   },
