{
  "name": "@accounts/database-manager",
<<<<<<< HEAD
  "version": "0.26.0-alpha.4",
=======
  "version": "0.27.0",
>>>>>>> 8941a4f7
  "description": "Accounts Database Manager, allow the use of separate databases for session and user",
  "main": "lib/index.js",
  "typings": "lib/index.d.ts",
  "publishConfig": {
    "access": "public"
  },
  "scripts": {
    "clean": "rimraf lib",
    "start": "tsc --watch",
    "precompile": "yarn clean",
    "compile": "tsc",
    "prepublishOnly": "yarn compile",
    "test": "npm run test",
    "testonly": "jest --coverage",
    "coverage": "jest --coverage"
  },
  "jest": {
    "testEnvironment": "node",
    "preset": "ts-jest"
  },
  "repository": {
    "type": "git",
    "url": "https://github.com/accounts-js/accounts/tree/master/packages/database-manager"
  },
  "keywords": [
    "accounts",
    "database",
    "manager",
    "users",
    "sessions"
  ],
  "author": "Elies Lou (Aetherall)",
  "license": "MIT",
  "devDependencies": {
    "@types/jest": "25.2.1",
    "@types/node": "14.0.13",
    "jest": "26.0.1",
    "rimraf": "3.0.2"
  },
  "dependencies": {
<<<<<<< HEAD
    "@accounts/types": "^0.26.0-alpha.4",
    "tslib": "1.10.0"
=======
    "@accounts/types": "^0.27.0",
    "tslib": "2.0.0"
>>>>>>> 8941a4f7
  }
}<|MERGE_RESOLUTION|>--- conflicted
+++ resolved
@@ -1,10 +1,6 @@
 {
   "name": "@accounts/database-manager",
-<<<<<<< HEAD
-  "version": "0.26.0-alpha.4",
-=======
   "version": "0.27.0",
->>>>>>> 8941a4f7
   "description": "Accounts Database Manager, allow the use of separate databases for session and user",
   "main": "lib/index.js",
   "typings": "lib/index.d.ts",
@@ -45,12 +41,7 @@
     "rimraf": "3.0.2"
   },
   "dependencies": {
-<<<<<<< HEAD
-    "@accounts/types": "^0.26.0-alpha.4",
-    "tslib": "1.10.0"
-=======
     "@accounts/types": "^0.27.0",
     "tslib": "2.0.0"
->>>>>>> 8941a4f7
   }
 }