{
  "name": "@accounts/express-session",
  "version": "0.21.0",
  "description": "",
  "main": "lib/index",
  "typings": "lib/index",
  "publishConfig": {
    "access": "public"
  },
  "scripts": {
    "clean": "rimraf lib",
    "start": "tsc --watch",
    "precompile": "yarn clean",
    "compile": "tsc",
    "prepublishOnly": "yarn compile",
    "test": "jest",
    "test:watch": "jest --watch",
    "coverage": "jest --coverage"
  },
  "jest": {
    "testEnvironment": "node",
    "preset": "ts-jest"
  },
  "repository": {
    "type": "git",
    "url": "https://github.com/js-accounts/rest/tree/master/packages/express-session"
  },
  "keywords": [
    "users",
    "accounts",
    "express",
    "session"
  ],
  "author": "Kamil Kisiela",
  "license": "MIT",
  "devDependencies": {
    "@accounts/server": "^0.21.0",
    "@types/express": "4.17.2",
    "@types/express-session": "1.15.16",
<<<<<<< HEAD
    "@types/jest": "24.0.23",
=======
    "@types/jest": "24.0.25",
>>>>>>> bb06e8c0
    "@types/lodash": "4.14.149",
    "@types/request-ip": "0.0.34",
    "express": "4.17.1",
    "express-session": "1.17.0",
    "jest": "24.9.0"
  },
  "peerDependencies": {
    "@accounts/server": "^0.19.0",
    "express": "^4.16.3",
    "express-session": "^1.15.6"
  },
  "dependencies": {
    "@accounts/types": "^0.21.0",
    "lodash": "^4.17.15",
    "request-ip": "^2.1.3",
    "tslib": "1.10.0"
  }
}<|MERGE_RESOLUTION|>--- conflicted
+++ resolved
@@ -37,11 +37,7 @@
     "@accounts/server": "^0.21.0",
     "@types/express": "4.17.2",
     "@types/express-session": "1.15.16",
-<<<<<<< HEAD
-    "@types/jest": "24.0.23",
-=======
     "@types/jest": "24.0.25",
->>>>>>> bb06e8c0
     "@types/lodash": "4.14.149",
     "@types/request-ip": "0.0.34",
     "express": "4.17.1",
