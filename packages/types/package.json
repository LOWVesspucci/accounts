--- conflicted
+++ resolved
@@ -43,13 +43,8 @@
     "tslib": "1.10.0"
   },
   "devDependencies": {
-<<<<<<< HEAD
-    "@types/jest": "24.0.23",
-    "@types/node": "12.12.7",
-=======
     "@types/jest": "24.0.25",
     "@types/node": "12.12.14",
->>>>>>> bb06e8c0
     "jest": "24.9.0",
     "rimraf": "3.0.0"
   }
