import { User } from './user';
import { CreateUser } from './create-user';
import { DatabaseInterfaceSessions } from './session/database-interface';
import { DatabaseInterfaceServicePassword } from './services/password/database-interface';
import { DatabaseInterfaceAuthenticators } from './authenticator/database-interface';
import { DatabaseInterfaceMfaChallenges } from './mfa-challenge/database-interface';

export interface DatabaseInterface<CustomUser extends User = User>
  extends DatabaseInterfaceSessions,
<<<<<<< HEAD
    DatabaseInterfaceServicePassword,
    DatabaseInterfaceAuthenticators,
    DatabaseInterfaceMfaChallenges {
=======
    DatabaseInterfaceServicePassword<CustomUser> {
>>>>>>> 1c3591df
  // Find user by identity fields
  findUserById(userId: string): Promise<CustomUser | null>;

  // Create and update users
  createUser(user: CreateUser): Promise<string>;

  // Auth services related operations
  findUserByServiceId(serviceName: string, serviceId: string): Promise<CustomUser | null>;

  setService(userId: string, serviceName: string, data: object): Promise<void>;

  unsetService(userId: string, serviceName: string): Promise<void>;

  setUserDeactivated(userId: string, deactivated: boolean): Promise<void>;
}<|MERGE_RESOLUTION|>--- conflicted
+++ resolved
@@ -7,13 +7,9 @@
 
 export interface DatabaseInterface<CustomUser extends User = User>
   extends DatabaseInterfaceSessions,
-<<<<<<< HEAD
-    DatabaseInterfaceServicePassword,
+    DatabaseInterfaceServicePassword<CustomUser>,
     DatabaseInterfaceAuthenticators,
     DatabaseInterfaceMfaChallenges {
-=======
-    DatabaseInterfaceServicePassword<CustomUser> {
->>>>>>> 1c3591df
   // Find user by identity fields
   findUserById(userId: string): Promise<CustomUser | null>;
 
