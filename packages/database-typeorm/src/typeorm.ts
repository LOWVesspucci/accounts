--- conflicted
+++ resolved
@@ -1,18 +1,5 @@
-<<<<<<< HEAD
-import {
-  ConnectionInformations,
-  CreateUser,
-  DatabaseInterface,
-  CreateAuthenticator,
-  Authenticator,
-  CreateMfaChallenge,
-  MfaChallenge,
-} from '@accounts/types';
-import { Repository, getRepository } from 'typeorm';
-=======
 import { ConnectionInformations, CreateUser, DatabaseInterface } from '@accounts/types';
 import { Repository, getRepository, Not, In, FindOperator } from 'typeorm';
->>>>>>> 8941a4f7
 import { User } from './entity/User';
 import { UserEmail } from './entity/UserEmail';
 import { UserService } from './entity/UserService';
