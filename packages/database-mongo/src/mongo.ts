import { merge } from 'lodash';
import { Collection, Db, ObjectID, IndexOptions } from 'mongodb';
import {
  ConnectionInformations,
  CreateUserServicePassword,
  DatabaseInterface,
  User,
  Session,
} from '@accounts/types';
<<<<<<< HEAD
import { MongoSessions } from '@accounts/mongo-sessions';
import { MongoServicePassword } from '@accounts/mongo-password';
import { AccountsMongoOptions } from './types';
=======
import { Collection, Db, ObjectID, IndexOptions } from 'mongodb';

import { AccountsMongoOptions, MongoUser } from './types';
>>>>>>> 366f44f3

const toMongoID = (objectId: string | ObjectID) => {
  if (typeof objectId === 'string') {
    return new ObjectID(objectId);
  }
  return objectId;
};

const defaultOptions = {
  collectionName: 'users',
  timestamps: {
    createdAt: 'createdAt',
    updatedAt: 'updatedAt',
  },
  convertUserIdToMongoObjectId: true,
  convertSessionIdToMongoObjectId: true,
  caseSensitiveUserName: true,
  dateProvider: (date?: Date) => (date ? date.getTime() : Date.now()),
};

export class Mongo implements DatabaseInterface {
  // Options of Mongo class
  private options: AccountsMongoOptions & typeof defaultOptions;
  // Db object
  private db: Db;
  // Account collection
  private collection: Collection;
  // Session adaptor
  private sessions: MongoSessions;
  // Password service
  private servicePassword: MongoServicePassword;

  constructor(db: any, options: AccountsMongoOptions = {}) {
    this.options = {
      ...defaultOptions,
      ...options,
      timestamps: { ...defaultOptions.timestamps, ...options.timestamps },
    };
    if (!db) {
      throw new Error('A database connection is required');
    }
    this.db = db;
    this.collection = this.db.collection(this.options.collectionName);
    this.sessions = new MongoSessions({ ...this.options, database: this.db });
    this.servicePassword = new MongoServicePassword({ ...this.options, database: this.db });
  }

  /**
   * Setup the mongo indexes needed.
   * @param options Options passed to the mongo native `createIndex` method.
   */
  public async setupIndexes(options: Omit<IndexOptions, 'unique' | 'sparse'> = {}): Promise<void> {
    await this.sessions.setupIndexes(options);
    await this.servicePassword.setupIndexes(options);
  }

  public async findUserById(userId: string): Promise<User | null> {
    return this.servicePassword.findUserById(userId);
  }

  public async createUser(user: CreateUserServicePassword): Promise<string> {
    return this.servicePassword.createUser(user);
  }

  public async findUserByEmail(email: string): Promise<User | null> {
    return this.servicePassword.findUserByEmail(email);
  }
  public async findUserByUsername(username: string): Promise<User | null> {
    return this.servicePassword.findUserByUsername(username);
  }

  public async findPasswordHash(userId: string): Promise<string | null> {
<<<<<<< HEAD
    return this.servicePassword.findPasswordHash(userId);
=======
    const user = await this.findUserById(userId);
    return user?.services?.password?.bcrypt ?? null;
>>>>>>> 366f44f3
  }

  public async findUserByEmailVerificationToken(token: string): Promise<User | null> {
    return this.servicePassword.findUserByEmailVerificationToken(token);
  }

  public async findUserByResetPasswordToken(token: string): Promise<User | null> {
    return this.servicePassword.findUserByResetPasswordToken(token);
  }

  public async addEmail(userId: string, newEmail: string, verified: boolean): Promise<void> {
    return this.servicePassword.addEmail(userId, newEmail, verified);
  }

  public async removeEmail(userId: string, email: string): Promise<void> {
    return this.servicePassword.removeEmail(userId, email);
  }

  public async verifyEmail(userId: string, email: string): Promise<void> {
    return this.servicePassword.verifyEmail(userId, email);
  }

  public async setUsername(userId: string, newUsername: string): Promise<void> {
    return this.servicePassword.setUsername(userId, newUsername);
  }

  public async setPassword(userId: string, newPassword: string): Promise<void> {
    return this.servicePassword.setPassword(userId, newPassword);
  }

  public async removeAllResetPasswordTokens(userId: string): Promise<void> {
    return this.servicePassword.removeAllResetPasswordTokens(userId);
  }

  public async addEmailVerificationToken(
    userId: string,
    email: string,
    token: string
  ): Promise<void> {
    return this.servicePassword.addEmailVerificationToken(userId, email, token);
  }

  public async addResetPasswordToken(
    userId: string,
    email: string,
    token: string,
    reason: string
  ): Promise<void> {
    return this.servicePassword.addResetPasswordToken(userId, email, token, reason);
  }

  public async setResetPassword(userId: string, email: string, newPassword: string): Promise<void> {
    return this.servicePassword.setResetPassword(userId, email, newPassword);
  }

  public async createSession(
    userId: string,
    token: string,
    connection: ConnectionInformations = {},
    extraData?: object
  ): Promise<string> {
    return this.sessions.createSession(userId, token, connection, extraData);
  }

  public async findSessionById(sessionId: string): Promise<Session | null> {
    return this.sessions.findSessionById(sessionId);
  }

  public async findSessionByToken(token: string): Promise<Session | null> {
    return this.sessions.findSessionByToken(token);
  }

  public async updateSession(
    sessionId: string,
    connection: ConnectionInformations,
    newToken?: string
  ): Promise<void> {
    this.sessions.updateSession(sessionId, connection, newToken);
  }

  public async invalidateSession(sessionId: string): Promise<void> {
    this.sessions.invalidateSession(sessionId);
  }

  public async invalidateAllSessions(userId: string, excludedSessionIds?: string[]): Promise<void> {
    this.sessions.invalidateAllSessions(userId, excludedSessionIds);
  }

  public async findUserByServiceId(serviceName: string, serviceId: string): Promise<User | null> {
    const user = await this.collection.findOne({
      [`services.${serviceName}.id`]: serviceId,
    });
    if (user) {
      user.id = user._id.toString();
    }
    return user;
  }

  public async setService(userId: string, serviceName: string, service: object): Promise<void> {
    const id = this.options.convertUserIdToMongoObjectId ? toMongoID(userId) : userId;
    await this.collection.updateOne(
      { _id: id },
      {
        $set: {
          [`services.${serviceName}`]: service,
          [this.options.timestamps.updatedAt]: this.options.dateProvider(),
        },
      }
    );
  }

  public async unsetService(userId: string, serviceName: string): Promise<void> {
    const id = this.options.convertUserIdToMongoObjectId ? toMongoID(userId) : userId;
    await this.collection.updateOne(
      { _id: id },
      {
        $set: {
          [this.options.timestamps.updatedAt]: this.options.dateProvider(),
        },
        $unset: {
          [`services.${serviceName}`]: '',
        },
      }
    );
  }

  public async setUserDeactivated(userId: string, deactivated: boolean): Promise<void> {
    const id = this.options.convertUserIdToMongoObjectId ? toMongoID(userId) : userId;
    await this.collection.updateOne(
      { _id: id },
      {
        $set: {
          deactivated,
          [this.options.timestamps.updatedAt]: this.options.dateProvider(),
        },
      }
    );
  }
}<|MERGE_RESOLUTION|>--- conflicted
+++ resolved
@@ -1,4 +1,3 @@
-import { merge } from 'lodash';
 import { Collection, Db, ObjectID, IndexOptions } from 'mongodb';
 import {
   ConnectionInformations,
@@ -7,15 +6,9 @@
   User,
   Session,
 } from '@accounts/types';
-<<<<<<< HEAD
 import { MongoSessions } from '@accounts/mongo-sessions';
 import { MongoServicePassword } from '@accounts/mongo-password';
 import { AccountsMongoOptions } from './types';
-=======
-import { Collection, Db, ObjectID, IndexOptions } from 'mongodb';
-
-import { AccountsMongoOptions, MongoUser } from './types';
->>>>>>> 366f44f3
 
 const toMongoID = (objectId: string | ObjectID) => {
   if (typeof objectId === 'string') {
@@ -88,12 +81,7 @@
   }
 
   public async findPasswordHash(userId: string): Promise<string | null> {
-<<<<<<< HEAD
     return this.servicePassword.findPasswordHash(userId);
-=======
-    const user = await this.findUserById(userId);
-    return user?.services?.password?.bcrypt ?? null;
->>>>>>> 366f44f3
   }
 
   public async findUserByEmailVerificationToken(token: string): Promise<User | null> {
