{
  "name": "@accounts/mongo",
<<<<<<< HEAD
  "version": "0.26.0-alpha.4",
=======
  "version": "0.27.0",
>>>>>>> 8941a4f7
  "description": "MongoDB adaptor for accounts",
  "main": "lib/index.js",
  "typings": "lib/index.d.ts",
  "scripts": {
    "clean": "rimraf lib",
    "start": "tsc --watch",
    "precompile": "yarn clean",
    "compile": "tsc",
    "prepublishOnly": "yarn compile",
    "testonly": "jest --runInBand --forceExit",
    "test:watch": "jest --watch",
    "coverage": "yarn testonly --coverage"
  },
  "files": [
    "src",
    "lib"
  ],
  "jest": {
    "testEnvironment": "node",
    "preset": "ts-jest"
  },
  "repository": {
    "type": "git",
    "url": "https://github.com/accounts-js/accounts/tree/master/packages/database-mongo"
  },
  "author": "Leo Pradel",
  "license": "MIT",
  "devDependencies": {
<<<<<<< HEAD
    "@accounts/database-tests": "^0.26.0-alpha.4",
    "@types/jest": "25.1.4",
    "@types/lodash": "4.14.149",
    "@types/mongodb": "3.5.4",
    "@types/node": "13.9.8",
    "jest": "25.1.0"
  },
  "dependencies": {
    "@accounts/types": "^0.26.0-alpha.4",
=======
    "@accounts/database-tests": "^0.27.0",
    "@types/jest": "25.2.1",
    "@types/lodash": "4.14.150",
    "@types/mongodb": "3.5.16",
    "@types/node": "14.0.13",
    "jest": "26.0.1"
  },
  "dependencies": {
    "@accounts/types": "^0.27.0",
>>>>>>> 8941a4f7
    "lodash": "^4.17.15",
    "mongodb": "^3.4.1",
    "tslib": "2.0.0"
  }
}<|MERGE_RESOLUTION|>--- conflicted
+++ resolved
@@ -1,10 +1,6 @@
 {
   "name": "@accounts/mongo",
-<<<<<<< HEAD
-  "version": "0.26.0-alpha.4",
-=======
   "version": "0.27.0",
->>>>>>> 8941a4f7
   "description": "MongoDB adaptor for accounts",
   "main": "lib/index.js",
   "typings": "lib/index.d.ts",
@@ -33,17 +29,6 @@
   "author": "Leo Pradel",
   "license": "MIT",
   "devDependencies": {
-<<<<<<< HEAD
-    "@accounts/database-tests": "^0.26.0-alpha.4",
-    "@types/jest": "25.1.4",
-    "@types/lodash": "4.14.149",
-    "@types/mongodb": "3.5.4",
-    "@types/node": "13.9.8",
-    "jest": "25.1.0"
-  },
-  "dependencies": {
-    "@accounts/types": "^0.26.0-alpha.4",
-=======
     "@accounts/database-tests": "^0.27.0",
     "@types/jest": "25.2.1",
     "@types/lodash": "4.14.150",
@@ -53,7 +38,6 @@
   },
   "dependencies": {
     "@accounts/types": "^0.27.0",
->>>>>>> 8941a4f7
     "lodash": "^4.17.15",
     "mongodb": "^3.4.1",
     "tslib": "2.0.0"
