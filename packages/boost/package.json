{
  "name": "@accounts/boost",
  "version": "0.25.0",
  "description": "Ready to use GraphQL accounts server",
  "main": "lib/index.js",
  "typings": "lib/index.d.ts",
  "publishConfig": {
    "access": "public"
  },
  "scripts": {
    "clean": "rimraf lib",
    "start": "tsc --watch",
    "precompile": "yarn clean",
    "compile": "tsc",
    "prepublishOnly": "yarn compile"
  },
  "repository": {
    "type": "git",
    "url": "https://github.com/accounts-js/accounts/tree/master/packages/boost"
  },
  "license": "MIT",
  "devDependencies": {
    "rimraf": "3.0.0"
  },
  "dependencies": {
<<<<<<< HEAD
    "@accounts/database-manager": "^0.21.0",
    "@accounts/graphql-api": "^0.21.0",
    "@accounts/server": "^0.21.0",
    "@accounts/types": "^0.21.0",
    "@graphql-modules/core": "0.7.13",
    "apollo-server": "^2.9.13",
=======
    "@accounts/database-manager": "^0.25.0",
    "@accounts/graphql-api": "^0.25.0",
    "@accounts/server": "^0.25.0",
    "@accounts/types": "^0.25.0",
    "@graphql-modules/core": "0.7.14",
    "apollo-server": "^2.9.3",
>>>>>>> 0d481c12
    "graphql": "^14.5.4",
    "graphql-tools": "^4.0.6",
    "jsonwebtoken": "^8.5.1",
    "lodash": "^4.17.15",
    "tslib": "1.10.0"
  }
}<|MERGE_RESOLUTION|>--- conflicted
+++ resolved
@@ -23,21 +23,12 @@
     "rimraf": "3.0.0"
   },
   "dependencies": {
-<<<<<<< HEAD
-    "@accounts/database-manager": "^0.21.0",
-    "@accounts/graphql-api": "^0.21.0",
-    "@accounts/server": "^0.21.0",
-    "@accounts/types": "^0.21.0",
-    "@graphql-modules/core": "0.7.13",
-    "apollo-server": "^2.9.13",
-=======
     "@accounts/database-manager": "^0.25.0",
     "@accounts/graphql-api": "^0.25.0",
     "@accounts/server": "^0.25.0",
     "@accounts/types": "^0.25.0",
     "@graphql-modules/core": "0.7.14",
-    "apollo-server": "^2.9.3",
->>>>>>> 0d481c12
+    "apollo-server": "^2.9.13",
     "graphql": "^14.5.4",
     "graphql-tools": "^4.0.6",
     "jsonwebtoken": "^8.5.1",
