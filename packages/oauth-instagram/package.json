--- conflicted
+++ resolved
@@ -23,15 +23,9 @@
     "tslib": "1.10.0"
   },
   "devDependencies": {
-<<<<<<< HEAD
-    "@types/jest": "24.0.23",
-    "@types/node": "12.12.7",
-    "@types/request-promise": "4.1.45",
-=======
     "@types/jest": "24.0.25",
     "@types/node": "12.12.14",
     "@types/request-promise": "4.1.44",
->>>>>>> bb06e8c0
     "jest": "24.9.0"
   }
 }