{
  "name": "@accounts/graphql-api",
  "version": "0.29.0",
  "description": "Server side GraphQL transport for accounts",
  "main": "lib/index.js",
  "typings": "lib/index.d.ts",
  "scripts": {
    "clean": "rimraf lib",
    "start": "yarn generate:graphql && tsc --watch",
    "precompile": "yarn clean",
    "compile": "yarn generate:graphql && tsc",
    "testonly": "jest",
    "coverage": "yarn testonly --coverage",
    "generate:graphql": "gql-gen",
    "prepublishOnly": "yarn compile"
  },
  "files": [
    "src",
    "lib"
  ],
  "jest": {
    "testEnvironment": "node",
    "preset": "ts-jest"
  },
  "repository": {
    "type": "git",
    "url": "https://github.com/js-accounts/graphql.git"
  },
  "author": "David Yahalomi",
  "license": "MIT",
  "bugs": {
    "url": "https://github.com/js-accounts/graphql-api/issues"
  },
  "homepage": "https://github.com/js-accounts/graphql-api",
  "peerDependencies": {
    "@accounts/password": "^0.28.0",
    "@accounts/server": "^0.28.0",
    "@accounts/types": "^0.28.0",
    "@graphql-modules/core": "0.7.17",
    "graphql-tag": "^2.10.0"
  },
  "dependencies": {
    "@graphql-tools/merge": "6.2.5",
    "@graphql-tools/utils": "7.0.2",
    "request-ip": "2.1.3",
    "tslib": "2.0.0"
  },
  "devDependencies": {
    "@accounts/password": "^0.29.0",
    "@accounts/server": "^0.29.0",
    "@accounts/types": "^0.29.0",
    "@graphql-codegen/add": "2.0.1",
    "@graphql-codegen/cli": "1.19.1",
    "@graphql-codegen/introspection": "1.18.0",
    "@graphql-codegen/typescript": "1.17.11",
    "@graphql-codegen/typescript-operations": "1.17.9",
    "@graphql-codegen/typescript-resolvers": "1.17.10",
    "@graphql-codegen/typescript-type-graphql": "1.18.1",
    "@graphql-modules/core": "0.7.17",
    "@types/jest": "25.2.3",
    "@types/request-ip": "0.0.35",
    "concurrently": "5.2.0",
    "graphql": "14.6.0",
<<<<<<< HEAD
    "graphql-tag": "2.11.0",
    "jest": "26.0.1",
    "lodash": "4.17.15",
    "reflect-metadata": "0.1.13",
    "ts-jest": "26.1.4",
    "ts-node": "9.0.0"
=======
    "jest": "26.6.3",
    "ts-jest": "26.4.4",
    "ts-node": "8.10.1"
>>>>>>> 3f02186f
  }
}<|MERGE_RESOLUTION|>--- conflicted
+++ resolved
@@ -61,17 +61,11 @@
     "@types/request-ip": "0.0.35",
     "concurrently": "5.2.0",
     "graphql": "14.6.0",
-<<<<<<< HEAD
     "graphql-tag": "2.11.0",
-    "jest": "26.0.1",
+    "jest": "26.6.3",
     "lodash": "4.17.15",
     "reflect-metadata": "0.1.13",
-    "ts-jest": "26.1.4",
+    "ts-jest": "26.4.4",
     "ts-node": "9.0.0"
-=======
-    "jest": "26.6.3",
-    "ts-jest": "26.4.4",
-    "ts-node": "8.10.1"
->>>>>>> 3f02186f
   }
 }