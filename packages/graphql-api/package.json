{
  "name": "@accounts/graphql-api",
<<<<<<< HEAD
  "version": "0.26.0-alpha.4",
=======
  "version": "0.27.0",
>>>>>>> 8941a4f7
  "description": "Server side GraphQL transport for accounts",
  "main": "lib/index.js",
  "typings": "lib/index.d.ts",
  "scripts": {
    "clean": "rimraf lib",
    "start": "gql-gen && tsc --watch",
    "precompile": "yarn clean && gql-gen",
    "compile": "tsc",
    "testonly": "jest",
    "coverage": "yarn testonly --coverage",
    "prepublishOnly": "yarn compile"
  },
  "jest": {
    "testEnvironment": "node",
    "preset": "ts-jest"
  },
  "repository": {
    "type": "git",
    "url": "https://github.com/js-accounts/graphql.git"
  },
  "author": "David Yahalomi",
  "license": "MIT",
  "bugs": {
    "url": "https://github.com/js-accounts/graphql-api/issues"
  },
  "homepage": "https://github.com/js-accounts/graphql-api",
  "devDependencies": {
<<<<<<< HEAD
    "@accounts/password": "^0.26.0-alpha.4",
    "@accounts/server": "^0.26.0-alpha.4",
    "@accounts/types": "^0.26.0-alpha.4",
    "@gql2ts/from-schema": "1.10.1",
    "@gql2ts/types": "1.9.0",
    "@graphql-codegen/add": "1.8.3",
    "@graphql-codegen/cli": "1.8.3",
    "@graphql-codegen/typescript": "1.8.3",
    "@graphql-codegen/typescript-operations": "1.8.3",
    "@graphql-codegen/typescript-resolvers": "1.8.3",
    "@graphql-codegen/typescript-type-graphql": "1.8.3",
    "@graphql-modules/core": "0.7.14",
    "@types/jest": "25.1.4",
    "@types/request-ip": "0.0.34",
    "concurrently": "5.0.2",
    "graphql": "14.5.8",
    "graphql-tools": "4.0.8",
    "jest": "25.1.0",
=======
    "@accounts/password": "^0.27.0",
    "@accounts/server": "^0.27.0",
    "@accounts/types": "^0.27.0",
    "@graphql-codegen/add": "1.13.5",
    "@graphql-codegen/cli": "1.13.5",
    "@graphql-codegen/typescript": "1.13.5",
    "@graphql-codegen/typescript-operations": "1.13.5",
    "@graphql-codegen/typescript-resolvers": "1.13.5",
    "@graphql-codegen/typescript-type-graphql": "1.13.5",
    "@graphql-modules/core": "0.7.16",
    "@types/jest": "25.2.1",
    "@types/request-ip": "0.0.35",
    "concurrently": "5.2.0",
    "graphql": "14.6.0",
    "graphql-tools": "5.0.0",
    "jest": "26.0.1",
>>>>>>> 8941a4f7
    "lodash": "4.17.15",
    "ts-node": "8.10.1"
  },
  "peerDependencies": {
    "@accounts/password": "^0.19.0",
    "@accounts/server": "^0.19.0",
    "@accounts/types": "^0.19.0",
    "@graphql-modules/core": "0.7.14",
    "graphql-tag": "^2.10.0",
    "graphql-tools": "^5.0.0"
  },
  "dependencies": {
    "@graphql-toolkit/schema-merging": "^0.10.6",
    "request-ip": "2.1.3",
    "tslib": "2.0.0"
  }
}<|MERGE_RESOLUTION|>--- conflicted
+++ resolved
@@ -1,10 +1,6 @@
 {
   "name": "@accounts/graphql-api",
-<<<<<<< HEAD
-  "version": "0.26.0-alpha.4",
-=======
   "version": "0.27.0",
->>>>>>> 8941a4f7
   "description": "Server side GraphQL transport for accounts",
   "main": "lib/index.js",
   "typings": "lib/index.d.ts",
@@ -32,26 +28,6 @@
   },
   "homepage": "https://github.com/js-accounts/graphql-api",
   "devDependencies": {
-<<<<<<< HEAD
-    "@accounts/password": "^0.26.0-alpha.4",
-    "@accounts/server": "^0.26.0-alpha.4",
-    "@accounts/types": "^0.26.0-alpha.4",
-    "@gql2ts/from-schema": "1.10.1",
-    "@gql2ts/types": "1.9.0",
-    "@graphql-codegen/add": "1.8.3",
-    "@graphql-codegen/cli": "1.8.3",
-    "@graphql-codegen/typescript": "1.8.3",
-    "@graphql-codegen/typescript-operations": "1.8.3",
-    "@graphql-codegen/typescript-resolvers": "1.8.3",
-    "@graphql-codegen/typescript-type-graphql": "1.8.3",
-    "@graphql-modules/core": "0.7.14",
-    "@types/jest": "25.1.4",
-    "@types/request-ip": "0.0.34",
-    "concurrently": "5.0.2",
-    "graphql": "14.5.8",
-    "graphql-tools": "4.0.8",
-    "jest": "25.1.0",
-=======
     "@accounts/password": "^0.27.0",
     "@accounts/server": "^0.27.0",
     "@accounts/types": "^0.27.0",
@@ -68,7 +44,6 @@
     "graphql": "14.6.0",
     "graphql-tools": "5.0.0",
     "jest": "26.0.1",
->>>>>>> 8941a4f7
     "lodash": "4.17.15",
     "ts-node": "8.10.1"
   },
