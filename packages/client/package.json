--- conflicted
+++ resolved
@@ -43,11 +43,7 @@
   "author": "Tim Mikeladze",
   "license": "MIT",
   "devDependencies": {
-<<<<<<< HEAD
-    "@types/jest": "24.0.23",
-=======
     "@types/jest": "24.0.25",
->>>>>>> bb06e8c0
     "@types/jwt-decode": "2.2.1",
     "@types/node": "12.12.14",
     "jest": "24.9.0",
