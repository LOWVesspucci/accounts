<<<<<<< HEAD
import { LoginResult, ImpersonationResult, CreateUser, User, Authenticator } from '@accounts/types';
=======
import {
  LoginResult,
  ImpersonationResult,
  CreateUser,
  User,
  CreateUserResult,
} from '@accounts/types';
>>>>>>> 0d481c12
import { AccountsClient } from './accounts-client';

export interface TransportInterface extends TransportMfaInterface {
  client: AccountsClient;
  createUser(user: CreateUser): Promise<CreateUserResult>;
  authenticateWithService(
    service: string,
    authenticateParams: {
      [key: string]: string | object;
    }
  ): Promise<boolean>;
  loginWithService(
    service: string,
    authenticateParams: {
      [key: string]: string | object;
    }
  ): Promise<LoginResult>;
  logout(): Promise<void>;
  getUser(): Promise<User>;
  refreshTokens(accessToken: string, refreshToken: string): Promise<LoginResult>;
  verifyEmail(token: string): Promise<void>;
  sendResetPasswordEmail(email: string): Promise<void>;
  sendVerificationEmail(email: string): Promise<void>;
  resetPassword(token: string, newPassword: string): Promise<LoginResult | null>;
  addEmail(newEmail: string): Promise<void>;
  changePassword(oldPassword: string, newPassword: string): Promise<void>;
  impersonate(
    token: string,
    impersonated: {
      userId?: string;
      username?: string;
      email?: string;
    }
  ): Promise<ImpersonationResult>;
}

/**
 * MFA related operations
 */
interface TransportMfaInterface {
  mfaAssociate(type: string): Promise<any>;
  authenticators(): Promise<Authenticator[]>;
}<|MERGE_RESOLUTION|>--- conflicted
+++ resolved
@@ -1,14 +1,11 @@
-<<<<<<< HEAD
-import { LoginResult, ImpersonationResult, CreateUser, User, Authenticator } from '@accounts/types';
-=======
 import {
   LoginResult,
   ImpersonationResult,
   CreateUser,
   User,
   CreateUserResult,
+  Authenticator,
 } from '@accounts/types';
->>>>>>> 0d481c12
 import { AccountsClient } from './accounts-client';
 
 export interface TransportInterface extends TransportMfaInterface {
