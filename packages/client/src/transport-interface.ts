import {
<<<<<<< HEAD
  AuthenticationResult,
=======
  LoginResult,
  ImpersonationUserIdentity,
>>>>>>> 8941a4f7
  ImpersonationResult,
  CreateUser,
  User,
  CreateUserResult,
  Authenticator,
  LoginResult,
} from '@accounts/types';
import { AccountsClient } from './accounts-client';

export interface TransportInterface extends TransportMfaInterface {
  client: AccountsClient;
  createUser(user: CreateUser): Promise<CreateUserResult>;
  authenticateWithService(
    service: string,
    authenticateParams: {
      [key: string]: string | object;
    }
  ): Promise<boolean>;
  loginWithService(
    service: string,
    authenticateParams: {
      [key: string]: string | object;
    }
  ): Promise<AuthenticationResult>;
  logout(): Promise<void>;
  getUser(): Promise<User>;
  refreshTokens(accessToken: string, refreshToken: string): Promise<LoginResult>;
  verifyEmail(token: string): Promise<void>;
  sendResetPasswordEmail(email: string): Promise<void>;
  sendVerificationEmail(email: string): Promise<void>;
  resetPassword(token: string, newPassword: string): Promise<LoginResult | null>;
  addEmail(newEmail: string): Promise<void>;
  changePassword(oldPassword: string, newPassword: string): Promise<void>;
<<<<<<< HEAD
  impersonate(
    token: string,
    impersonated: {
      userId?: string;
      username?: string;
      email?: string;
    }
  ): Promise<ImpersonationResult>;
}

/**
 * MFA related operations
 */
interface TransportMfaInterface {
  authenticators(): Promise<Authenticator[]>;
  authenticatorsByMfaToken(mfaToken?: string): Promise<Authenticator[]>;
  mfaAssociate(type: string): Promise<any>;
  mfaAssociateByMfaToken(mfaToken: string, type: string): Promise<any>;
  mfaChallenge(mfaToken: string, authenticatorId: string): Promise<any>;
=======
  impersonate(token: string, impersonated: ImpersonationUserIdentity): Promise<ImpersonationResult>;
>>>>>>> 8941a4f7
}<|MERGE_RESOLUTION|>--- conflicted
+++ resolved
@@ -1,16 +1,12 @@
 import {
-<<<<<<< HEAD
-  AuthenticationResult,
-=======
   LoginResult,
   ImpersonationUserIdentity,
->>>>>>> 8941a4f7
   ImpersonationResult,
   CreateUser,
   User,
   CreateUserResult,
   Authenticator,
-  LoginResult,
+  AuthenticationResult,
 } from '@accounts/types';
 import { AccountsClient } from './accounts-client';
 
@@ -38,15 +34,7 @@
   resetPassword(token: string, newPassword: string): Promise<LoginResult | null>;
   addEmail(newEmail: string): Promise<void>;
   changePassword(oldPassword: string, newPassword: string): Promise<void>;
-<<<<<<< HEAD
-  impersonate(
-    token: string,
-    impersonated: {
-      userId?: string;
-      username?: string;
-      email?: string;
-    }
-  ): Promise<ImpersonationResult>;
+  impersonate(token: string, impersonated: ImpersonationUserIdentity): Promise<ImpersonationResult>;
 }
 
 /**
@@ -58,7 +46,4 @@
   mfaAssociate(type: string): Promise<any>;
   mfaAssociateByMfaToken(mfaToken: string, type: string): Promise<any>;
   mfaChallenge(mfaToken: string, authenticatorId: string): Promise<any>;
-=======
-  impersonate(token: string, impersonated: ImpersonationUserIdentity): Promise<ImpersonationResult>;
->>>>>>> 8941a4f7
 }