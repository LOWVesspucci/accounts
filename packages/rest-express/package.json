--- conflicted
+++ resolved
@@ -38,19 +38,6 @@
   ],
   "author": "Tim Mikeladze",
   "license": "MIT",
-<<<<<<< HEAD
-  "devDependencies": {
-    "@accounts/password": "^0.29.0",
-    "@accounts/server": "^0.29.0",
-    "@types/express": "4.17.6",
-    "@types/jest": "25.2.3",
-    "@types/node": "14.0.14",
-    "@types/request-ip": "0.0.35",
-    "jest": "26.0.1",
-    "ts-jest": "26.1.4"
-  },
-=======
->>>>>>> 3f02186f
   "peerDependencies": {
     "@accounts/server": "^0.19.0"
   },
