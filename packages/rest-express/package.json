{
  "name": "@accounts/rest-express",
  "version": "0.21.0",
  "description": "Server side REST express middleware for accounts",
  "main": "lib/index",
  "typings": "lib/index",
  "publishConfig": {
    "access": "public"
  },
  "scripts": {
    "clean": "rimraf lib",
    "start": "tsc --watch",
    "precompile": "yarn clean",
    "compile": "tsc",
    "prepublishOnly": "yarn compile",
    "test": "npm run testonly",
    "test:watch": "npm run testonly -- --watch --coverage",
    "testonly": "jest",
    "coverage": "npm run testonly -- --coverage"
  },
  "jest": {
    "testEnvironment": "node",
    "preset": "ts-jest"
  },
  "repository": {
    "type": "git",
    "url": "https://github.com/accounts-js/rest/tree/master/packages/rest-express"
  },
  "keywords": [
    "users",
    "accounts",
    "rest",
    "express"
  ],
  "author": "Tim Mikeladze",
  "license": "MIT",
  "devDependencies": {
    "@accounts/server": "^0.21.0",
    "@types/express": "4.17.2",
<<<<<<< HEAD
    "@types/jest": "24.0.23",
    "@types/lodash": "4.14.149",
    "@types/node": "12.12.7",
=======
    "@types/jest": "24.0.25",
    "@types/lodash": "4.14.149",
    "@types/node": "12.12.14",
>>>>>>> bb06e8c0
    "@types/request-ip": "0.0.34",
    "jest": "24.9.0"
  },
  "peerDependencies": {
    "@accounts/server": "^0.19.0"
  },
  "dependencies": {
    "@accounts/types": "^0.21.0",
    "express": "^4.17.0",
    "lodash": "^4.17.15",
    "request-ip": "^2.1.3",
    "tslib": "1.10.0"
  }
}<|MERGE_RESOLUTION|>--- conflicted
+++ resolved
@@ -37,15 +37,9 @@
   "devDependencies": {
     "@accounts/server": "^0.21.0",
     "@types/express": "4.17.2",
-<<<<<<< HEAD
-    "@types/jest": "24.0.23",
-    "@types/lodash": "4.14.149",
-    "@types/node": "12.12.7",
-=======
     "@types/jest": "24.0.25",
     "@types/lodash": "4.14.149",
     "@types/node": "12.12.14",
->>>>>>> bb06e8c0
     "@types/request-ip": "0.0.34",
     "jest": "24.9.0"
   },
