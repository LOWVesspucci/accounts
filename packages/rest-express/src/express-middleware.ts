import { providerCallback } from './endpoints/oauth/provider-callback';
import { resetPassword, sendResetPasswordEmail } from './endpoints/password/reset';
import { verifyEmail, sendVerificationEmail } from './endpoints/password/verify-email';
import * as express from 'express';
import { AccountsServer } from '@accounts/server';
import { refreshAccessToken } from './endpoints/refresh-access-token';
import { getUser } from './endpoints/get-user';
import { impersonate } from './endpoints/impersonate';
import { logout } from './endpoints/logout';
import { serviceAuthenticate } from './endpoints/service-authenticate';
import { serviceVerifyAuthentication } from './endpoints/verify-authentication';
import { registerPassword } from './endpoints/password/register';
import { twoFactorSecret, twoFactorSet, twoFactorUnset } from './endpoints/password/two-factor';
import { changePassword } from './endpoints/password/change-password';
<<<<<<< HEAD
import { associate } from './endpoints/mfa/associate';
import { authenticators } from './endpoints/mfa/authenticators';
=======
import { addEmail } from './endpoints/password/add-email';
>>>>>>> bb06e8c0
import { userLoader } from './user-loader';
import { AccountsExpressOptions } from './types';

const defaultOptions: AccountsExpressOptions = {
  path: '/accounts',
};

const accountsExpress = (
  accountsServer: AccountsServer,
  options: AccountsExpressOptions = {}
): express.Router => {
  options = { ...defaultOptions, ...options };
  let { path } = options;

  // Stop invalid double slash root path
  if (path === '/') {
    path = '';
  }

  const router = express.Router();

  router.post(`${path}/impersonate`, impersonate(accountsServer));

  router.get(`${path}/user`, userLoader(accountsServer), getUser());
  router.post(`${path}/user`, userLoader(accountsServer), getUser());

  router.post(`${path}/refreshTokens`, refreshAccessToken(accountsServer));

  router.post(`${path}/logout`, userLoader(accountsServer), logout(accountsServer));

  router.post(`${path}/:service/verifyAuthentication`, serviceVerifyAuthentication(accountsServer));

  router.post(`${path}/:service/authenticate`, serviceAuthenticate(accountsServer));

  router.post(`${path}/mfa/associate`, userLoader(accountsServer), associate(accountsServer));

  router.get(
    `${path}/mfa/authenticators`,
    userLoader(accountsServer),
    authenticators(accountsServer)
  );

  const services = accountsServer.getServices();

  // @accounts/password
  if (services.password) {
    router.post(`${path}/password/register`, registerPassword(accountsServer));

    router.post(`${path}/password/verifyEmail`, verifyEmail(accountsServer));

    router.post(`${path}/password/resetPassword`, resetPassword(accountsServer));

    router.post(`${path}/password/sendVerificationEmail`, sendVerificationEmail(accountsServer));

    router.post(`${path}/password/sendResetPasswordEmail`, sendResetPasswordEmail(accountsServer));

    router.post(`${path}/password/addEmail`, userLoader(accountsServer), addEmail(accountsServer));

    router.post(
      `${path}/password/changePassword`,
      userLoader(accountsServer),
      changePassword(accountsServer)
    );

    router.post(
      `${path}/password/twoFactorSecret`,
      userLoader(accountsServer),
      twoFactorSecret(accountsServer)
    );

    router.post(
      `${path}/password/twoFactorSet`,
      userLoader(accountsServer),
      twoFactorSet(accountsServer)
    );

    router.post(
      `${path}/password/twoFactorUnset`,
      userLoader(accountsServer),
      twoFactorUnset(accountsServer)
    );
  }

  // @accounts/oauth
  if (services.oauth) {
    router.get(`${path}/oauth/:provider/callback`, providerCallback(accountsServer, options));
  }

  return router;
};

export default accountsExpress;<|MERGE_RESOLUTION|>--- conflicted
+++ resolved
@@ -12,12 +12,9 @@
 import { registerPassword } from './endpoints/password/register';
 import { twoFactorSecret, twoFactorSet, twoFactorUnset } from './endpoints/password/two-factor';
 import { changePassword } from './endpoints/password/change-password';
-<<<<<<< HEAD
 import { associate } from './endpoints/mfa/associate';
 import { authenticators } from './endpoints/mfa/authenticators';
-=======
 import { addEmail } from './endpoints/password/add-email';
->>>>>>> bb06e8c0
 import { userLoader } from './user-loader';
 import { AccountsExpressOptions } from './types';
 
