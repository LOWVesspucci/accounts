--- conflicted
+++ resolved
@@ -6,13 +6,8 @@
     "clean": "lerna run clean",
     "compile": "lerna run compile",
     "lint": "tslint packages/*/{src,__tests__}/**/*.ts",
-<<<<<<< HEAD
-    "prebootstrap": "yarn install",
-    "postinstall": "lerna bootstrap",
-=======
     "prebootstrap": "npm install",
     "postinstall": "lerna bootstrap && opencollective postinstall",
->>>>>>> 9b0910fe
     "publish": "lerna publish",
     "publish:canary": "yarn run publish -- --canary",
     "test": "yarn lint && yarn compile && yarn coverage",
