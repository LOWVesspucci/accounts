--- conflicted
+++ resolved
@@ -7,11 +7,7 @@
 import Home from './Home';
 import ResetPassword from './ResetPassword';
 import VerifyEmail from './VerifyEmail';
-<<<<<<< HEAD
-import TwoFactor from './TwoFactor';
-=======
 import { Email } from './Email';
->>>>>>> bb06e8c0
 import { Security } from './Security';
 
 // A wrapper for <Route> that redirects to the login
@@ -40,15 +36,6 @@
 const Router = () => {
   return (
     <BrowserRouter>
-<<<<<<< HEAD
-      <Grid container className={classes.root}>
-        <Grid item xs={12}>
-          <Paper className={classes.container}>
-            <CssBaseline />
-            <Route exact path="/" component={Home} />
-            <Route path="/security" component={Security} />
-            <Route path="/two-factor" component={TwoFactor} />
-=======
       <AuthProvider>
         <CssBaseline />
 
@@ -62,7 +49,6 @@
         <PrivateRoute path="/security">
           <Security />
         </PrivateRoute>
->>>>>>> bb06e8c0
 
         {/* Unauthenticated routes */}
         <Route path="/signup" component={Signup} />
