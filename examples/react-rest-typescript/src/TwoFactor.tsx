--- conflicted
+++ resolved
@@ -11,21 +11,6 @@
   TextField,
 } from '@material-ui/core';
 import QRCode from 'qrcode.react';
-<<<<<<< HEAD
-
-import { accountsRest, accountsClient } from './accounts';
-
-interface OTP {
-  mfaToken: string;
-  id: string;
-  otpauthUri: string;
-  secret: string;
-}
-
-const TwoFactor = () => {
-  const [secret, setSecret] = useState<OTP | undefined>();
-  const [oneTimeCode, setOneTimeCode] = useState('');
-=======
 import { useFormik, FormikErrors } from 'formik';
 import { accountsRest } from './accounts';
 
@@ -80,7 +65,6 @@
       setSubmitting(false);
     },
   });
->>>>>>> bb06e8c0
 
   const fetchTwoFactorSecret = async () => {
     // TODO try catch and show error if needed
@@ -92,47 +76,10 @@
     fetchTwoFactorSecret();
   }, []);
 
-<<<<<<< HEAD
-  const onSetTwoFactor = async () => {
-    if (!secret) return;
-
-    try {
-      // await accountsRest.twoFactorSet(secret, oneTimeCode);
-      const res = await accountsRest.loginWithService('mfa', {
-        mfaToken: secret.mfaToken,
-        code: oneTimeCode,
-      });
-      console.log(res);
-    } catch (err) {
-      alert(err.message);
-    }
-  };
-
-=======
->>>>>>> bb06e8c0
   if (!secret) {
     return null;
   }
   return (
-<<<<<<< HEAD
-    <div>
-      <Typography gutterBottom>Two-factor authentication</Typography>
-      <Typography gutterBottom>Backup code:</Typography>
-      <Typography gutterBottom>{secret.secret}</Typography>
-      <Typography gutterBottom>Use Google Authenticator for example</Typography>
-      <QRCode value={secret.otpauthUri} />
-      <Typography gutterBottom>Confirm with one-time code:</Typography>
-      <FormControl margin="normal">
-        <InputLabel htmlFor="one-time-code">One time code</InputLabel>
-        <Input
-          id="one-time-code"
-          value={oneTimeCode}
-          onChange={e => setOneTimeCode(e.target.value)}
-        />
-      </FormControl>
-      <Button onClick={onSetTwoFactor}>Submit</Button>
-    </div>
-=======
     <Card className={classes.card}>
       <form onSubmit={formik.handleSubmit}>
         <CardHeader subheader="Two-factor authentication" className={classes.cardHeader} />
@@ -164,6 +111,5 @@
         </CardActions>
       </form>
     </Card>
->>>>>>> bb06e8c0
   );
 };