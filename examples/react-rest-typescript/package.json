--- conflicted
+++ resolved
@@ -24,25 +24,14 @@
     ]
   },
   "dependencies": {
-<<<<<<< HEAD
     "@accounts/client": "^0.26.0-alpha.2",
     "@accounts/client-password": "^0.26.0-alpha.2",
     "@accounts/rest-client": "^0.26.0-alpha.2",
-    "@material-ui/core": "4.8.1",
-    "@material-ui/icons": "4.5.1",
-    "@material-ui/lab": "4.0.0-alpha.39",
-    "@material-ui/styles": "4.7.1",
-    "formik": "2.0.8",
-=======
-    "@accounts/client": "^0.25.1",
-    "@accounts/client-password": "^0.25.1",
-    "@accounts/rest-client": "^0.25.1",
     "@material-ui/core": "4.9.11",
     "@material-ui/icons": "4.9.1",
     "@material-ui/lab": "4.0.0-alpha.50",
     "@material-ui/styles": "4.9.10",
     "formik": "2.1.4",
->>>>>>> 3aadd28f
     "qrcode.react": "1.0.0",
     "react": "16.13.1",
     "react-dom": "16.13.1",
