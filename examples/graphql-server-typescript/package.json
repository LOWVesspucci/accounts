--- conflicted
+++ resolved
@@ -10,25 +10,14 @@
     "test": "yarn build"
   },
   "dependencies": {
-<<<<<<< HEAD
     "@accounts/database-manager": "^0.28.0-alpha.0",
     "@accounts/graphql-api": "^0.28.0-alpha.0",
     "@accounts/mongo": "^0.28.0-alpha.0",
     "@accounts/password": "^0.28.0-alpha.0",
     "@accounts/rest-express": "^0.28.0-alpha.0",
     "@accounts/server": "^0.28.0-alpha.0",
-    "@graphql-modules/core": "0.7.16",
-    "@graphql-toolkit/schema-merging": "0.10.6",
-=======
-    "@accounts/database-manager": "^0.27.0",
-    "@accounts/graphql-api": "^0.27.0",
-    "@accounts/mongo": "^0.27.0",
-    "@accounts/password": "^0.27.0",
-    "@accounts/rest-express": "^0.27.0",
-    "@accounts/server": "^0.27.0",
     "@graphql-modules/core": "0.7.17",
     "@graphql-tools/merge": "6.0.11",
->>>>>>> 825096c9
     "apollo-server": "2.14.4",
     "graphql": "14.6.0",
     "graphql-tools": "5.0.0",
