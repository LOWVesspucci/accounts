--- conflicted
+++ resolved
@@ -1,11 +1,7 @@
 {
   "name": "@examples/rest-express-typescript",
   "private": true,
-<<<<<<< HEAD
-  "version": "0.26.0-alpha.4",
-=======
   "version": "0.27.0",
->>>>>>> 8941a4f7
   "main": "lib/index.js",
   "license": "MIT",
   "scripts": {
@@ -14,18 +10,11 @@
     "test": "yarn build"
   },
   "dependencies": {
-<<<<<<< HEAD
-    "@accounts/authenticator-otp": "^0.26.0-alpha.4",
-    "@accounts/mongo": "^0.26.0-alpha.4",
-    "@accounts/password": "^0.26.0-alpha.4",
-    "@accounts/rest-express": "^0.26.0-alpha.4",
-    "@accounts/server": "^0.26.0-alpha.4",
-=======
+    "@accounts/authenticator-otp": "^0.27.0",
     "@accounts/mongo": "^0.27.0",
     "@accounts/password": "^0.27.0",
     "@accounts/rest-express": "^0.27.0",
     "@accounts/server": "^0.27.0",
->>>>>>> 8941a4f7
     "body-parser": "1.19.0",
     "cors": "2.8.5",
     "express": "4.17.1",
