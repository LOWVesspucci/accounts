{
  "name": "@examples/rest-express-typescript",
  "private": true,
  "version": "0.21.0",
  "main": "lib/index.js",
  "license": "MIT",
  "scripts": {
    "start": "NODE_ENV=development nodemon -w src -x ts-node src/index.ts",
    "build": "tsc",
    "test": "yarn build"
  },
  "dependencies": {
<<<<<<< HEAD
    "@accounts/authenticator-otp": "^0.20.0",
    "@accounts/mongo": "^0.20.0",
    "@accounts/password": "^0.20.0",
    "@accounts/rest-express": "^0.20.0",
    "@accounts/server": "^0.20.0",
    "body-parser": "1.19.0",
    "cors": "2.8.5",
    "express": "4.17.1",
    "mongoose": "5.8.1",
=======
    "@accounts/mongo": "^0.21.0",
    "@accounts/password": "^0.21.0",
    "@accounts/rest-express": "^0.21.0",
    "@accounts/server": "^0.21.0",
    "body-parser": "1.19.0",
    "cors": "2.8.5",
    "express": "4.17.1",
    "mongoose": "5.8.3",
>>>>>>> bb06e8c0
    "tslib": "1.10.0"
  },
  "devDependencies": {
    "@types/node": "12.12.7",
    "nodemon": "2.0.2",
    "ts-node": "8.5.4",
<<<<<<< HEAD
    "typescript": "3.7.3"
=======
    "typescript": "3.7.4"
>>>>>>> bb06e8c0
  }
}<|MERGE_RESOLUTION|>--- conflicted
+++ resolved
@@ -10,17 +10,7 @@
     "test": "yarn build"
   },
   "dependencies": {
-<<<<<<< HEAD
     "@accounts/authenticator-otp": "^0.20.0",
-    "@accounts/mongo": "^0.20.0",
-    "@accounts/password": "^0.20.0",
-    "@accounts/rest-express": "^0.20.0",
-    "@accounts/server": "^0.20.0",
-    "body-parser": "1.19.0",
-    "cors": "2.8.5",
-    "express": "4.17.1",
-    "mongoose": "5.8.1",
-=======
     "@accounts/mongo": "^0.21.0",
     "@accounts/password": "^0.21.0",
     "@accounts/rest-express": "^0.21.0",
@@ -29,17 +19,12 @@
     "cors": "2.8.5",
     "express": "4.17.1",
     "mongoose": "5.8.3",
->>>>>>> bb06e8c0
     "tslib": "1.10.0"
   },
   "devDependencies": {
     "@types/node": "12.12.7",
     "nodemon": "2.0.2",
     "ts-node": "8.5.4",
-<<<<<<< HEAD
-    "typescript": "3.7.3"
-=======
     "typescript": "3.7.4"
->>>>>>> bb06e8c0
   }
 }