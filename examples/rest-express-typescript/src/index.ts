--- conflicted
+++ resolved
@@ -8,16 +8,10 @@
 import MongoDBInterface from '@accounts/mongo';
 import { AuthenticatorOtp } from '@accounts/authenticator-otp';
 
-<<<<<<< HEAD
-mongoose.connect('mongodb://localhost:27017/accounts-js-rest-example', {
-  useNewUrlParser: true,
-  useUnifiedTopology: true,
-=======
 mongoose.connect(process.env.MONGO_URL || 'mongodb://localhost:27017/accounts-js-rest-example', {
   useNewUrlParser: true,
   // We can't set this variable to true since there is an issue and mongodb fail to connect in a lambda environment
   // useUnifiedTopology: true,
->>>>>>> bb06e8c0
 });
 const db = mongoose.connection;
 
