--- conflicted
+++ resolved
@@ -1,11 +1,7 @@
 {
   "name": "@examples/graphql-typeorm-typescript",
   "private": true,
-<<<<<<< HEAD
-  "version": "0.26.0-alpha.4",
-=======
   "version": "0.27.0",
->>>>>>> 8941a4f7
   "main": "lib/index.js",
   "license": "Unlicensed",
   "scripts": {
@@ -17,24 +13,6 @@
     "test": "yarn build"
   },
   "dependencies": {
-<<<<<<< HEAD
-    "@accounts/graphql-api": "^0.26.0-alpha.4",
-    "@accounts/password": "^0.26.0-alpha.4",
-    "@accounts/server": "^0.26.0-alpha.4",
-    "@accounts/typeorm": "^0.26.0-alpha.4",
-    "@graphql-modules/core": "0.7.13",
-    "apollo-server": "2.9.13",
-    "graphql": "14.5.8",
-    "graphql-toolkit": "0.6.8",
-    "pg": "7.15.1",
-    "typeorm": "0.2.22"
-  },
-  "devDependencies": {
-    "@accounts/types": "^0.26.0-alpha.4",
-    "@types/node": "13.7.7",
-    "nodemon": "2.0.2",
-    "ts-node": "8.6.2",
-=======
     "@accounts/graphql-api": "^0.27.0",
     "@accounts/password": "^0.27.0",
     "@accounts/server": "^0.27.0",
@@ -51,7 +29,6 @@
     "@types/node": "14.0.13",
     "nodemon": "2.0.3",
     "ts-node": "8.10.1",
->>>>>>> 8941a4f7
     "typescript": "3.8.3"
   }
 }