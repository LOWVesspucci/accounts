--- conflicted
+++ resolved
@@ -1,11 +1,7 @@
 {
   "name": "@examples/accounts-boost",
   "private": true,
-<<<<<<< HEAD
-  "version": "0.26.0-alpha.4",
-=======
   "version": "0.27.0",
->>>>>>> 8941a4f7
   "main": "lib/index.js",
   "license": "MIT",
   "scripts": {
@@ -17,15 +13,6 @@
     "test": "yarn build"
   },
   "dependencies": {
-<<<<<<< HEAD
-    "@accounts/boost": "^0.26.0-alpha.4",
-    "apollo-link-context": "1.0.19",
-    "apollo-link-http": "1.5.16",
-    "apollo-server": "2.9.13",
-    "graphql": "14.5.8",
-    "graphql-toolkit": "0.6.8",
-    "graphql-tools": "4.0.6",
-=======
     "@accounts/boost": "^0.27.0",
     "@graphql-toolkit/schema-merging": "0.10.6",
     "apollo-link-context": "1.0.20",
@@ -33,7 +20,6 @@
     "apollo-server": "2.14.4",
     "graphql": "14.6.0",
     "graphql-tools": "5.0.0",
->>>>>>> 8941a4f7
     "lodash": "4.17.15",
     "node-fetch": "2.6.0",
     "tslib": "2.0.0"
