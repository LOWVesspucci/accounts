--- conflicted
+++ resolved
@@ -13,13 +13,8 @@
     "test": "yarn build"
   },
   "dependencies": {
-<<<<<<< HEAD
     "@accounts/boost": "^0.28.0-alpha.0",
-    "@graphql-toolkit/schema-merging": "0.10.6",
-=======
-    "@accounts/boost": "^0.27.0",
     "@graphql-tools/merge": "6.0.11",
->>>>>>> 825096c9
     "apollo-link-context": "1.0.20",
     "apollo-link-http": "1.5.17",
     "apollo-server": "2.14.4",
