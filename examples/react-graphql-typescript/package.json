{
  "name": "@examples/react-graphql-typescript",
  "version": "0.21.0",
  "private": true,
  "scripts": {
    "start": "SKIP_PREFLIGHT_CHECK=true react-scripts start",
    "build": "SKIP_PREFLIGHT_CHECK=true react-scripts build",
    "test": "yarn build",
    "testonly": "yarn build"
  },
  "eslintConfig": {
    "extends": "react-app"
  },
  "browserslist": {
    "production": [
      ">0.2%",
      "not dead",
      "not op_mini all"
    ],
    "development": [
      "last 1 chrome version",
      "last 1 firefox version",
      "last 1 safari version"
    ]
  },
  "dependencies": {
<<<<<<< HEAD
    "@accounts/apollo-link": "^0.20.0",
    "@accounts/client": "^0.20.0",
    "@accounts/client-password": "^0.20.0",
    "@accounts/graphql-client": "^0.20.0",
    "@apollo/react-hooks": "3.1.3",
    "@material-ui/core": "4.7.2",
=======
    "@accounts/apollo-link": "^0.21.0",
    "@accounts/client": "^0.21.0",
    "@accounts/client-password": "^0.21.0",
    "@accounts/graphql-client": "^0.21.0",
    "@apollo/react-hooks": "3.1.2",
    "@material-ui/core": "4.8.1",
>>>>>>> bb06e8c0
    "@material-ui/styles": "4.7.1",
    "apollo-cache-inmemory": "1.6.3",
    "apollo-client": "2.6.4",
    "apollo-link": "1.2.13",
    "apollo-link-http": "1.5.16",
    "graphql": "14.5.8",
    "qrcode.react": "1.0.0",
    "react": "16.12.0",
    "react-apollo": "2.5.8",
    "react-dom": "16.12.0",
    "react-router-dom": "5.1.2",
    "tslib": "1.10.0"
  },
  "devDependencies": {
    "@types/node": "12.12.7",
<<<<<<< HEAD
    "@types/qrcode.react": "0.9.0",
    "@types/react": "16.9.16",
=======
    "@types/qrcode.react": "1.0.0",
    "@types/react": "16.9.17",
>>>>>>> bb06e8c0
    "@types/react-dom": "16.9.4",
    "@types/react-router": "5.1.3",
    "@types/react-router-dom": "5.1.3",
    "react-scripts": "3.3.0",
<<<<<<< HEAD
    "typescript": "3.7.3"
=======
    "typescript": "3.7.4"
>>>>>>> bb06e8c0
  }
}<|MERGE_RESOLUTION|>--- conflicted
+++ resolved
@@ -24,21 +24,12 @@
     ]
   },
   "dependencies": {
-<<<<<<< HEAD
-    "@accounts/apollo-link": "^0.20.0",
-    "@accounts/client": "^0.20.0",
-    "@accounts/client-password": "^0.20.0",
-    "@accounts/graphql-client": "^0.20.0",
-    "@apollo/react-hooks": "3.1.3",
-    "@material-ui/core": "4.7.2",
-=======
     "@accounts/apollo-link": "^0.21.0",
     "@accounts/client": "^0.21.0",
     "@accounts/client-password": "^0.21.0",
     "@accounts/graphql-client": "^0.21.0",
     "@apollo/react-hooks": "3.1.2",
     "@material-ui/core": "4.8.1",
->>>>>>> bb06e8c0
     "@material-ui/styles": "4.7.1",
     "apollo-cache-inmemory": "1.6.3",
     "apollo-client": "2.6.4",
@@ -54,21 +45,12 @@
   },
   "devDependencies": {
     "@types/node": "12.12.7",
-<<<<<<< HEAD
-    "@types/qrcode.react": "0.9.0",
-    "@types/react": "16.9.16",
-=======
     "@types/qrcode.react": "1.0.0",
     "@types/react": "16.9.17",
->>>>>>> bb06e8c0
     "@types/react-dom": "16.9.4",
     "@types/react-router": "5.1.3",
     "@types/react-router-dom": "5.1.3",
     "react-scripts": "3.3.0",
-<<<<<<< HEAD
-    "typescript": "3.7.3"
-=======
     "typescript": "3.7.4"
->>>>>>> bb06e8c0
   }
 }