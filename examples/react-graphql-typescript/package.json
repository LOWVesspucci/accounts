--- conflicted
+++ resolved
@@ -24,23 +24,13 @@
     ]
   },
   "dependencies": {
-<<<<<<< HEAD
     "@accounts/apollo-link": "^0.26.0-alpha.2",
     "@accounts/client": "^0.26.0-alpha.2",
     "@accounts/client-password": "^0.26.0-alpha.2",
     "@accounts/graphql-client": "^0.26.0-alpha.2",
-    "@apollo/react-hooks": "3.1.2",
-    "@material-ui/core": "4.8.1",
-    "@material-ui/styles": "4.7.1",
-=======
-    "@accounts/apollo-link": "^0.25.1",
-    "@accounts/client": "^0.25.1",
-    "@accounts/client-password": "^0.25.1",
-    "@accounts/graphql-client": "^0.25.1",
     "@apollo/react-hooks": "3.1.5",
     "@material-ui/core": "4.9.11",
     "@material-ui/styles": "4.9.10",
->>>>>>> 3aadd28f
     "apollo-cache-inmemory": "1.6.3",
     "apollo-client": "2.6.4",
     "apollo-link": "1.2.13",
