--- conflicted
+++ resolved
@@ -1,10 +1,6 @@
 {
   "name": "@examples/react-graphql-typescript",
-<<<<<<< HEAD
-  "version": "0.26.0-alpha.4",
-=======
   "version": "0.27.0",
->>>>>>> 8941a4f7
   "private": true,
   "scripts": {
     "start": "SKIP_PREFLIGHT_CHECK=true react-scripts start",
@@ -28,17 +24,10 @@
     ]
   },
   "dependencies": {
-<<<<<<< HEAD
-    "@accounts/apollo-link": "^0.26.0-alpha.4",
-    "@accounts/client": "^0.26.0-alpha.4",
-    "@accounts/client-password": "^0.26.0-alpha.4",
-    "@accounts/graphql-client": "^0.26.0-alpha.4",
-=======
     "@accounts/apollo-link": "^0.27.0",
     "@accounts/client": "^0.27.0",
     "@accounts/client-password": "^0.27.0",
     "@accounts/graphql-client": "^0.27.0",
->>>>>>> 8941a4f7
     "@apollo/react-hooks": "3.1.5",
     "@material-ui/core": "4.9.13",
     "@material-ui/styles": "4.9.13",
